--- conflicted
+++ resolved
@@ -1283,16 +1283,7 @@
    "name": "python",
    "nbconvert_exporter": "python",
    "pygments_lexer": "ipython3",
-<<<<<<< HEAD
-   "version": "3.8.0"
-  },
-  "vscode": {
-   "interpreter": {
-    "hash": "2677cae305f3fe5beb781577e23d4a4cb360e3c8add54c23493fe653582d2639"
-   }
-=======
    "version": "3.8.13"
->>>>>>> 003ef788
   }
  },
  "nbformat": 4,
