import json
from dataclasses import dataclass, field
from pathlib import Path
from typing import Dict, List, Union

import torch
<<<<<<< HEAD

from utils import constants
=======
from utils.constants import BLANK_TOKEN, SPACE_TOKEN, V_NEGATIVE_NUM
>>>>>>> 8859012c


@dataclass
class Token:
    text: str = None
    text_cased: str = None
    s_start: int = None
    s_end: int = None
    t_start: float = None
    t_end: float = None


@dataclass
class BlankToken(Token):
    text: str = constants.BLANK_TOKEN
    text_cased: str = constants.BLANK_TOKEN


@dataclass
class SpaceToken(Token):
    text: str = constants.SPACE_TOKEN
    text_cased: str = constants.SPACE_TOKEN


@dataclass
class Word:
    text: str = None
    s_start: int = None
    s_end: int = None
    t_start: float = None
    t_end: float = None
    tokens: List[Token] = field(default_factory=list)


@dataclass
class Segment:
    text: str = None
    s_start: int = None
    s_end: int = None
    t_start: float = None
    t_end: float = None
    words_and_tokens: List[Union[Word, Token]] = field(default_factory=list)


@dataclass
class Alignment:
    text: str = None
    token_ids_with_blanks: List[int] = field(default_factory=list)
    segments_and_tokens: List[Union[Segment, Token]] = field(default_factory=list)
    saved_output_files: dict = field(default_factory=dict)

    def add_t_start_end(self, viterbri_decoded_batch: List[List[int]], output_timestep_duration: float):
        num_to_first_alignment_appearance = dict()
        num_to_last_alignment_appearance = dict()

        prev_s = -1  # use prev_s to keep track of when the s changes
        for t, s in enumerate(viterbri_decoded_batch):
            if s > prev_s:
                num_to_first_alignment_appearance[s] = t

                if prev_s >= 0:  # dont record prev_s = -1
                    num_to_last_alignment_appearance[prev_s] = t - 1
            prev_s = s
        # add last appearance of the final s
        num_to_last_alignment_appearance[prev_s] = len(viterbri_decoded_batch) - 1

        # update all the t_start and t_end in utt_obj
        for segment_or_token in self.segments_and_tokens:
            if type(segment_or_token) is Segment:
                segment = segment_or_token
                segment.t_start = num_to_first_alignment_appearance[segment.s_start] * output_timestep_duration
                segment.t_end = (num_to_last_alignment_appearance[segment.s_end] + 1) * output_timestep_duration

                for word_or_token in segment.words_and_tokens:
                    if type(word_or_token) is Word:
                        word = word_or_token
                        word.t_start = num_to_first_alignment_appearance[word.s_start] * output_timestep_duration
                        word.t_end = (num_to_last_alignment_appearance[word.s_end] + 1) * output_timestep_duration

                        for token in word.tokens:
                            if token.s_start in num_to_first_alignment_appearance:
                                token.t_start = (
                                    num_to_first_alignment_appearance[token.s_start] * output_timestep_duration
                                )
                            else:
                                token.t_start = -1

                            if token.s_end in num_to_last_alignment_appearance:
                                token.t_end = (
                                    num_to_last_alignment_appearance[token.s_end] + 1
                                ) * output_timestep_duration
                            else:
                                token.t_end = -1
                    else:
                        token = word_or_token
                        if token.s_start in num_to_first_alignment_appearance:
                            token.t_start = num_to_first_alignment_appearance[token.s_start] * output_timestep_duration
                        else:
                            token.t_start = -1

                        if token.s_end in num_to_last_alignment_appearance:
                            token.t_end = (
                                num_to_last_alignment_appearance[token.s_end] + 1
                            ) * output_timestep_duration
                        else:
                            token.t_end = -1

            else:
                token = segment_or_token
                if token.s_start in num_to_first_alignment_appearance:
                    token.t_start = num_to_first_alignment_appearance[token.s_start] * output_timestep_duration
                else:
                    token.t_start = -1

                if token.s_end in num_to_last_alignment_appearance:
                    token.t_end = (num_to_last_alignment_appearance[token.s_end] + 1) * output_timestep_duration
                else:
                    token.t_end = -1
        return


@dataclass
class Utterance:
    utt_id: str = None
    audio_filepath: str = None
    text: Alignment = field(default_factory=Alignment)
    pred_text: Alignment = field(default_factory=Alignment)

    def _set_utt_id(self, audio_filepath_parts_in_utt_id: str):
        fp_parts = Path(self.audio_filepath).parts[-audio_filepath_parts_in_utt_id:]
        self.utt_id = Path("_".join(fp_parts)).stem
        self.utt_id = self.utt_id.replace(" ", "-")  # replace any spaces in the filepath with dashes

    @staticmethod
    def get_utterance(
        audio_filepath: str, text: str = None, pred_text: str = None, audio_filepath_parts_in_utt_id: int = 1
    ):
        utt = Utterance(audio_filepath=audio_filepath)
        utt._set_utt_id(audio_filepath_parts_in_utt_id)
        utt.text.text = text
        utt.pred_text.text = text
        return utt


@dataclass
class TokensBatch:
    y_list: List[List] = field(default_factory=list)
    y: torch.Tensor = field(default_factory=lambda: torch.tensor([]))
    U_list: List[int] = field(default_factory=list)
    U_max: int = None
    U: torch.Tensor = field(default_factory=lambda: torch.tensor([]))

    def to_tensor(self, V: int, B: int):
        self.U_max = max(self.U_list)
        self.U = torch.tensor(self.U_list)
        self.y = V * torch.ones((B, self.U_max), dtype=torch.int64)

        for b, y_utt in enumerate(self.y_list):
            U_utt = self.U[b]
            self.y[b, :U_utt] = torch.tensor(y_utt)


@dataclass
class Batch:
    B: int = None
    manifest_lines: List[Dict] = field(default_factory=list)
    audio_filepaths: List[str] = field(default_factory=list)
    log_probs_list: List[List] = field(default_factory=list)
    log_probs: torch.Tensor = field(default_factory=lambda: torch.tensor([]))
    T_list: List[List] = field(default_factory=list)
    T_max: int = None
    T: torch.Tensor = field(default_factory=lambda: torch.tensor([]))
    pred_texts: List[str] = field(default_factory=list)
    utterances: List[Utterance] = field(default_factory=list)
    texts_batch: TokensBatch = field(default_factory=TokensBatch)
    pred_texts_batch: TokensBatch = field(default_factory=TokensBatch)
    output_timestep_duration: float = None

    @staticmethod
    def _read_manifest(manifest_filepath):
        with open(manifest_filepath, "rt", encoding="utf8") as manifest:
            for line in manifest:
                data = json.loads(line)
                if "text" in data:
                    # remove any BOM, any duplicated spaces, convert any
                    # newline chars to spaces
                    data["text"] = data["text"].replace("\ufeff", "")
                    data["text"] = " ".join(data["text"].split())

                    # Replace any horizontal ellipses with 3 separate periods.
                    # The tokenizer will do this anyway. But making this replacement
                    # now helps avoid errors when restoring punctuation when saving
                    # the output files
                    data["text"] = data["text"].replace("\u2026", "...")
                yield data

    @staticmethod
    def chunk_manifest(manifest_filepath: str, batch_size: int):
        manifest_chunk = []
        for idx, data_entry in enumerate(Batch._read_manifest(manifest_filepath), 1):
            manifest_chunk.append(data_entry)
            if idx % batch_size == 0:
                yield manifest_chunk
                manifest_chunk = []
        if len(manifest_chunk) > 0:
            yield manifest_chunk

    @staticmethod
    def get_batch(manifest_lines_batch):
        batch = Batch(manifest_lines=manifest_lines_batch)
        batch._set_audio_filepaths()
        batch._set_B()
        return batch

    def _set_audio_filepaths(self):
        self.audio_filepaths = [data["audio_filepath"] for data in self.manifest_lines]

    def _set_B(self):
        self.B = len(self.manifest_lines)
<<<<<<< HEAD
    
=======

    def _add_utterance(self, utterance: Utterance):
        self.utterances.append(utterance)

        if utterance.text:
            self.texts_batch.y_list.append(utterance.text.token_ids_with_blanks)
            self.texts_batch.U_list.append(len(utterance.text.token_ids_with_blanks))
        if utterance.pred_text:
            self.pred_texts_batch.y_list.append(utterance.pred_text.token_ids_with_blanks)
            self.pred_texts_batch.U_list.append(len(utterance.pred_text.token_ids_with_blanks))

>>>>>>> 8859012c
    def set_utterances(self, audio_filepath_parts_in_utt_id: int, align_using_text: bool = True):
        for data, audio_filepath, pred_text in zip(self.manifest_lines, self.audio_filepaths, self.pred_texts):
            text = data['text'] if align_using_text else None
            pred_text = " ".join(pred_text.split())

            utt = Utterance.get_utterance(
                audio_filepath=audio_filepath,
                text=text,
                pred_text=pred_text,
                audio_filepath_parts_in_utt_id=audio_filepath_parts_in_utt_id,
            )

<<<<<<< HEAD
            self.utterances.append(utt)
    
=======
            self._add_utterance(utt)

>>>>>>> 8859012c
    def to_tensor(self, V: int):
        for utterance in self.utterances:
            if utterance.text:
                self.texts_batch.y_list.append(utterance.text.token_ids_with_blanks)
                self.texts_batch.U_list.append(len(utterance.text.token_ids_with_blanks))
            if utterance.pred_text:
                self.pred_texts_batch.y_list.append(utterance.pred_text.token_ids_with_blanks)
                self.pred_texts_batch.U_list.append(len(utterance.pred_text.token_ids_with_blanks))

        self.T_max = max(self.T_list)
        self.T = torch.tensor(self.T_list)
        self.log_probs = constants.V_NEGATIVE_NUM * torch.ones((self.B, self.T_max, V))

        for b, log_probs_utt in enumerate(self.log_probs_list):
            t = log_probs_utt.shape[0]
            self.log_probs[b, :t, :] = log_probs_utt

        if len(self.texts_batch.U_list) > 0:
            self.texts_batch.to_tensor(V, self.B)

        if len(self.pred_texts_batch.U_list) > 0:
            self.pred_texts_batch.to_tensor(V, self.B)<|MERGE_RESOLUTION|>--- conflicted
+++ resolved
@@ -4,12 +4,8 @@
 from typing import Dict, List, Union
 
 import torch
-<<<<<<< HEAD
 
 from utils import constants
-=======
-from utils.constants import BLANK_TOKEN, SPACE_TOKEN, V_NEGATIVE_NUM
->>>>>>> 8859012c
 
 
 @dataclass
@@ -229,21 +225,7 @@
 
     def _set_B(self):
         self.B = len(self.manifest_lines)
-<<<<<<< HEAD
     
-=======
-
-    def _add_utterance(self, utterance: Utterance):
-        self.utterances.append(utterance)
-
-        if utterance.text:
-            self.texts_batch.y_list.append(utterance.text.token_ids_with_blanks)
-            self.texts_batch.U_list.append(len(utterance.text.token_ids_with_blanks))
-        if utterance.pred_text:
-            self.pred_texts_batch.y_list.append(utterance.pred_text.token_ids_with_blanks)
-            self.pred_texts_batch.U_list.append(len(utterance.pred_text.token_ids_with_blanks))
-
->>>>>>> 8859012c
     def set_utterances(self, audio_filepath_parts_in_utt_id: int, align_using_text: bool = True):
         for data, audio_filepath, pred_text in zip(self.manifest_lines, self.audio_filepaths, self.pred_texts):
             text = data['text'] if align_using_text else None
@@ -256,13 +238,8 @@
                 audio_filepath_parts_in_utt_id=audio_filepath_parts_in_utt_id,
             )
 
-<<<<<<< HEAD
             self.utterances.append(utt)
     
-=======
-            self._add_utterance(utt)
-
->>>>>>> 8859012c
     def to_tensor(self, V: int):
         for utterance in self.utterances:
             if utterance.text:
