pipeline {
  agent {
        docker {
          image 'nvcr.io/nvidia/pytorch:24.02-py3'
          args '--device=/dev/nvidia0 --gpus all --user 0:128 -v /home/TestData:/home/TestData -v $HOME/.cache:/root/.cache --shm-size=8g --env TRANSFORMERS_OFFLINE=0 --env HYDRA_FULL_ERROR=1'
        }
  }

  environment {
        NVTE_FUSED_ATTN = 0
        NVTE_FLASH_ATTN = 0
  }

  options {
    timeout(time: 8, unit: 'HOURS')
    disableConcurrentBuilds(abortPrevious: true)
  }

  stages {

    stage('Add git safe directory'){
      steps{
        sh 'git config --global --add safe.directory /var/lib/jenkins/workspace/NeMo_$GIT_BRANCH'
        sh 'git config --global --add safe.directory /raid/JenkinsWorkDir/workspace/NeMo_$GIT_BRANCH'
        sh 'git config --global --add safe.directory /mnt/D3/JenkinsWorkDir/workspace/NeMo_$GIT_BRANCH'
      }
    }

    stage('nvidia-smi'){
      steps{
        sh 'nvidia-smi'
      }
    }

    stage('PyTorch version') {
      steps {
        sh 'python -c "import torch; print(torch.__version__)"'
        sh 'python -c "import torchvision; print(torchvision.__version__)"'
      }
    }

    stage('Install test requirements') {
      steps {
        sh 'apt-get update && apt-get install -y bc && pip install -r requirements/requirements_test.txt && pip install -r requirements/requirements_lightning.txt'
      }
    }

    stage('Code formatting checks') {
      steps {
        sh 'python setup.py style'
      }
    }

    stage('Copyright Headers check') {
      steps {
        sh 'python tests/check_copyright_header.py --dir .'
      }
    }

    stage('NeMo Installation') {
      steps {
        sh './reinstall.sh release'
      }
    }

    stage('Transformer Engine installation') {
      steps {
         sh 'git clone https://github.com/NVIDIA/TransformerEngine.git && \
             cd TransformerEngine && \
             git fetch origin bfe21c3d68b0a9951e5716fb520045db53419c5e && \
             git checkout FETCH_HEAD && \
             git submodule init && git submodule update && \
             NVTE_FRAMEWORK=pytorch NVTE_WITH_USERBUFFERS=1 MPI_HOME=/usr/local/mpi pip install .'
      }
    }

    stage('Apex installation') {
      steps {
         sh 'git clone https://github.com/NVIDIA/apex.git && \
             cd apex && \
             git checkout 810ffae374a2b9cb4b5c5e28eaeca7d7998fca0c && \
             cp -R apex /usr/local/lib/python3.10/dist-packages'
      }
    }

    stage('Megatron Core installation') {
      steps {
         sh 'git clone https://github.com/NVIDIA/Megatron-LM.git && \
             cd Megatron-LM && \
             git checkout fbb375d4b5e88ce52f5f7125053068caff47f93f && \
             pip install . && \
             cd megatron/core/datasets && \
             make'
         sh 'export PYTHONPATH="${PYTHONPATH}:/mnt/D3/JenkinsWorkDir/workspace/NeMo-multibranch_${GIT_BRANCH}/Megatron-LM"'
      }
    }

    stage('AMMO installation') {
      steps {
         sh 'pip install nvidia-ammo~=0.7.0 --extra-index-url https://pypi.nvidia.com --no-cache-dir'
      }
    }

    stage('PyTorch Lightning version') {
      steps {
        sh 'python -c "import pytorch_lightning; print(pytorch_lightning.__version__)"'
      }
    }

    stage('PyTorch Lightning DDP Checks') {
      steps {
        sh 'CUDA_VISIBLE_DEVICES="0,1" python "tests/core_ptl/check_for_ranks.py"'
      }
    }

    stage('Basic Import Checks') {
      steps {
        sh 'python -c "import nemo.collections.asr as nemo_asr"'
        sh 'python -c "import nemo.collections.nlp as nemo_nlp"'
        sh 'python -c "import nemo.collections.tts as nemo_tts"'
      }
    }
    stage('Import Checks'){
      steps {
        sh 'python tests/core_ptl/check_imports.py --domain "nlp"'
      }
    }
<<<<<<< HEAD
    stage('L2: Megatron RETRO Pretraining and Resume Training') {
      when {
        anyOf {
          branch 'main'
          changeRequest target: 'main'
        }
      }
      failFast true
      steps {
        sh "python examples/nlp/language_modeling/megatron_retro_pretraining.py \
            trainer.num_nodes=1 \
            trainer.devices=2 \
            trainer.precision=bf16 \
            trainer.accelerator=gpu \
            model.data.data_prefix=['none'] \
            exp_manager.exp_dir=examples/nlp/language_modeling/mcore_retro_results \
            model.mcore_gpt=True \
            model.tensor_model_parallel_size=1 \
            model.pipeline_model_parallel_size=1 \
            model.optim.name=distributed_fused_adam \
            model.retro.retro_project_dir=/home/TestData/nlp/megatron_retro/mcore_retro/micro-wiki-core \
            model.data.num_workers=4 \
            model.micro_batch_size=1 \
            model.data.shuffle_documents=False \
            trainer.val_check_interval=30 \
            +trainer.num_sanity_val_steps=0 \
            model.init_method_std=0.023 \
            model.optim.lr=6.0e-4 \
            model.megatron_amp_O2=True \
            model.data.splits_string=\'\"98,2,0\"\' \
            model.data.dataloader_type=cyclic \
            trainer.max_steps=10"
        sh "python examples/nlp/language_modeling/megatron_retro_pretraining.py \
            trainer.num_nodes=1 \
            trainer.devices=2 \
            trainer.precision=bf16 \
            trainer.accelerator=gpu \
            model.data.data_prefix=['none'] \
            exp_manager.exp_dir=examples/nlp/language_modeling/mcore_retro_results \
            model.mcore_gpt=True \
            model.tensor_model_parallel_size=1 \
            model.pipeline_model_parallel_size=1 \
            model.optim.name=distributed_fused_adam \
            model.retro.retro_project_dir=/home/TestData/nlp/megatron_retro/mcore_retro/micro-wiki-core \
            model.data.num_workers=4 \
            model.micro_batch_size=1 \
            model.data.shuffle_documents=False \
            trainer.val_check_interval=30 \
            +trainer.num_sanity_val_steps=0 \
            model.init_method_std=0.023 \
            model.optim.lr=6.0e-4 \
            model.megatron_amp_O2=True \
            model.data.splits_string=\'\"98,2,0\"\' \
            model.data.dataloader_type=cyclic \
            trainer.max_steps=20"
        sh "rm -rf examples/nlp/language_modeling/mcore_retro_results"
      }
    }
    stage('L2: (Legacy) Megatron RETRO Pretraining and Resume Training') {
      when {
        anyOf {
          branch 'main'
          changeRequest target: 'main'
        }
      }
      failFast true
      steps {
        sh "python examples/nlp/language_modeling/megatron_retro_pretraining_legacy.py \
        trainer.devices=2 \
        trainer.num_nodes=1 \
        trainer.accelerator=gpu \
        trainer.accumulate_grad_batches=1 \
        trainer.limit_val_batches=2 \
        exp_manager.resume_if_exists=True \
        trainer.max_steps=10 \
        trainer.precision=16 \
        trainer.gradient_clip_val=1.0 \
        trainer.val_check_interval=10 \
        exp_manager.exp_dir=examples/nlp/language_modeling/retro_legacy_results \
        model.data.data_prefix='' \
        model.data.knn_index='' \
        model.data.retrieval_prefix='' \
        model.tensor_model_parallel_size=2 \
        model.micro_batch_size=4 \
        model.optim.name=fused_adam \
        model.optim.lr=2e-4 \
        model.optim.sched.warmup_steps=2 \
        model.optim.sched.constant_steps=2 \
        model.optim.sched.min_lr=8e-5 \
        model.max_position_embeddings=128 \
        model.encoder_seq_length=128 \
        model.chunk_size=32 \
        model.enc_num_layers=2 \
        model.dec_num_layers=2 \
        model.enc_cross_attention=[1] \
        model.dec_cross_attention=[1] \
        +model.data.mock=True"
        sh "python examples/nlp/language_modeling/megatron_retro_pretraining_legacy.py \
        trainer.devices=2 \
        trainer.num_nodes=1 \
        trainer.accelerator=gpu \
        trainer.accumulate_grad_batches=1 \
        trainer.limit_val_batches=2 \
        exp_manager.resume_if_exists=True \
        trainer.max_steps=20 \
        trainer.precision=16 \
        trainer.gradient_clip_val=1.0 \
        trainer.val_check_interval=10 \
        exp_manager.exp_dir=examples/nlp/language_modeling/retro_legacy_results \
        model.data.data_prefix='' \
        model.data.knn_index='' \
        model.data.retrieval_prefix='' \
        model.tensor_model_parallel_size=2 \
        model.micro_batch_size=4 \
        model.optim.name=fused_adam \
        model.optim.lr=2e-4 \
        model.optim.sched.warmup_steps=2 \
        model.optim.sched.constant_steps=2 \
        model.optim.sched.min_lr=8e-5 \
        model.max_position_embeddings=128 \
        model.encoder_seq_length=128 \
        model.chunk_size=32 \
        model.enc_num_layers=2 \
        model.dec_num_layers=2 \
        model.enc_cross_attention=[1] \
        model.dec_cross_attention=[1] \
        +model.data.mock=True"
        sh "rm -rf examples/nlp/language_modeling/retro_legacy_results"
      }
    }
    stage('L2: (Legacy) Megatron RETRO muTransfer Pretraining Performance') {
      when {
        anyOf {
          branch 'main'
          changeRequest target: 'main'
        }
      }
      failFast true
      steps {
            sh "python examples/nlp/language_modeling/megatron_retro_mutransfer_pretrain.py \
                trainer.devices=2 \
                trainer.num_nodes=1 \
                trainer.accelerator=gpu \
                trainer.accumulate_grad_batches=1 \
                trainer.max_steps=100 \
                trainer.log_every_n_steps=1 \
                trainer.precision=16 \
                trainer.val_check_interval=100 \
                trainer.limit_val_batches=0 \
                trainer.gradient_clip_val=1.0 \
                +trainer.num_sanity_val_steps=0 \
                exp_manager.exp_dir=examples/nlp/language_modeling/retro_legacy_results/ \
                +exp_manager.version=smalltest \
                model.data.neighbors=2 \
                model.megatron_amp_O2=False \
                model.apply_query_key_layer_scaling=False \
                model.tensor_model_parallel_size=1 \
                model.optim.name=muadamw \
                model.optim.weight_decay=0.1 \
                model.optim.betas=[0.9,0.95] \
                model.optim.lr=6e-4 \
                model.optim.sched.warmup_steps=1000 \
                model.optim.sched.constant_steps=0 \
                model.optim.sched.min_lr=6e-5 \
                model.add_position_embedding=False \
                model.enc_num_layers=2 \
                model.dec_num_layers=6 \
                model.enc_cross_attention=[0] \
                model.dec_cross_attention=[3,5] \
                model.hidden_size=96 \
                model.ffn_hidden_size=384 \
                model.init_method_std=0.023 \
                model.num_attention_heads=12 \
                model.max_position_embeddings=1024 \
                model.encoder_seq_length=1024 \
                model.tokenizer.library=megatron \
                model.tokenizer.type=GPT2BPETokenizer \
                model.tokenizer.merge_file=/home/TestData/nlp/megatron_retro/gpt2-merges.txt \
                model.tokenizer.vocab_file=/home/TestData/nlp/megatron_retro/gpt2-vocab.json \
                model.data.data_prefix=[/home/TestData/nlp/megatron_retro/retro_wiki_test_text_document] \
                model.data.knn_index=[/home/TestData/nlp/megatron_retro/knn2_map_wiki_test.idx] \
                model.data.retrieval_prefix=/home/TestData/nlp/megatron_retro/retro_wiki_test_text_document \
                model.data.index_mapping_dir=/home/TestData/nlp/megatron_retro \
                model.data.num_workers=8 \
                model.micro_batch_size=8 \
                model.normalization=rmsnorm \
                model.transformer_block_type=pre_ln \
                model.bias_activation_fusion=True \
                model.bias_dropout_add_fusion=False \
                model.masked_softmax_fusion=True \
                model.hidden_dropout=0 \
                model.attention_dropout=0 \
                model.fp32_residual_connection=True \
                model.shape_file=/home/TestData/nlp/megatron_retro/o1_rel_shape_info_tiny.yaml"
        sh '''python -c "import pandas as pd
import pathlib
from pandas.testing import assert_frame_equal
from tensorboard.backend.event_processing.event_accumulator import EventAccumulator
import torch
if not (torch.cuda.is_available() and 'A100' in torch.cuda.get_device_name()):
    import sys
    sys.exit(0)
event_file = list(pathlib.Path('examples/nlp/language_modeling/retro_legacy_results/megatron_retro/smalltest').glob('events.out.tfevents*'))[0]
ea = EventAccumulator(str(event_file)).Reload()
vals = []
for i in ea.Scalars('reduced_train_loss'):
    vals.append(i.value)
training_curve = pd.DataFrame({'loss': vals})
gt_curve = pd.read_csv('/home/TestData/nlp/megatron_retro/expected_learning_curve.csv')
assert_frame_equal(training_curve, gt_curve, rtol=1e-3, atol=1e-3)"'''
        sh "rm -rf examples/nlp/language_modeling/retro_legacy_results"
      }
    }
=======
>>>>>>> d2ab8435

    stage('L0: Unit Tests GPU') {
      steps {
        sh 'NEMO_NUMBA_MINVER=0.53 pytest -m "not pleasefixme" --with_downloads'
      }
    }

   stage('L0: Unit Tests CPU') {
     when {
       anyOf {
         branch 'main'
         changeRequest target: 'main'
       }
     }
     steps {
       sh 'CUDA_VISIBLE_DEVICES="" NEMO_NUMBA_MINVER=0.53 pytest -m "not pleasefixme" --cpu --with_downloads --relax_numba_compat'
     }
   }

    stage('L2: Multimodal Imagen Train') {
      when {
        anyOf {
          branch 'main'
          changeRequest target: 'main'
        }
      }
      failFast true
      steps {
        sh "rm -rf /home/TestData/multimodal/imagen_train"
        sh "python examples/multimodal/text_to_image/imagen/imagen_training.py \
        trainer.precision=16 \
        trainer.num_nodes=1 \
        trainer.devices=1 \
        ++exp_manager.max_time_per_run=00:00:03:00 \
        trainer.max_steps=20 \
        model.conditioning.embed_dim=64 \
        model.micro_batch_size=1 \
        model.global_batch_size=1 \
        model.data.synthetic_data=True \
        exp_manager.exp_dir=/home/TestData/multimodal/imagen_train \
        model.inductor=False \
        model.unet.flash_attention=False \
        "
        sh "rm -rf /home/TestData/multimodal/imagen_train"
      }
    }

    stage('L2: Multimodal Stable Diffusion Train') {
      when {
        anyOf {
          branch 'main'
          changeRequest target: 'main'
        }
      }
      failFast true
      steps {
        sh "rm -rf /home/TestData/multimodal/stable_diffusion_train"
        sh "python examples/multimodal/text_to_image/stable_diffusion/sd_train.py \
            trainer.precision=16 \
            trainer.num_nodes=1 \
            trainer.devices=1 \
            ++exp_manager.max_time_per_run=00:00:03:00 \
            trainer.max_steps=20 \
            model.micro_batch_size=1 \
            model.global_batch_size=1 \
            model.data.synthetic_data=True \
            exp_manager.exp_dir=/home/TestData/multimodal/stable_diffusion_train \
            model.inductor=False \
            model.cond_stage_config._target_=nemo.collections.multimodal.modules.stable_diffusion.encoders.modules.FrozenCLIPEmbedder \
            ++model.cond_stage_config.version=openai/clip-vit-large-patch14 \
            ++model.cond_stage_config.max_length=77 \
            ~model.cond_stage_config.restore_from_path \
            ~model.cond_stage_config.freeze \
            ~model.cond_stage_config.layer \
            model.unet_config.from_pretrained=null \
            model.first_stage_config.from_pretrained=null \
            model.unet_config.use_flash_attention=False \
            model.unet_config.attention_resolutions=[1] \
            model.unet_config.channel_mult=[1] \
            model.ddp_overlap=False \
            "
        sh "rm -rf /home/TestData/multimodal/stable_diffusion_train"
      }
    }
    stage('L2: Multimodal Stable Diffusion Train with Cuda Graph') {
      when {
        anyOf {
          branch 'main'
          changeRequest target: 'main'
        }
      }
      failFast true
      steps {
        sh "rm -rf /home/TestData/multimodal/stable_diffusion_train_with_cuda_graphs"
        sh "python examples/multimodal/text_to_image/stable_diffusion/sd_train.py \
            trainer.precision=16 \
            trainer.num_nodes=1 \
            trainer.devices=1 \
            ++exp_manager.max_time_per_run=00:00:03:00 \
            exp_manager.exp_dir=/home/TestData/multimodal/stable_diffusion_train_with_cuda_graph \
            trainer.max_steps=20 \
            model.micro_batch_size=1 \
            model.global_batch_size=1 \
           model.data.synthetic_data=True \
            model.first_stage_key=images_moments \
            model.cond_stage_key=clip_encoded \
            model.optim.name=megatron_fused_adam \
            +model.optim.capturable=True \
            exp_manager.ema.enable=False \
            model.cond_stage_config._target_=nemo.collections.multimodal.modules.stable_diffusion.encoders.modules.FrozenCLIPEmbedder \
            ++model.cond_stage_config.version=openai/clip-vit-large-patch14 \
            ++model.cond_stage_config.max_length=77 \
            model.inductor=False \
            ~model.cond_stage_config.restore_from_path \
            ~model.cond_stage_config.freeze \
            ~model.cond_stage_config.layer \
            model.first_stage_config.from_pretrained=null \
            model.ddp_overlap=False \
            model.capture_cudagraph_iters=15 \
            model.unet_config.use_flash_attention=False \
            model.unet_config.attention_resolutions=[1] \
            model.unet_config.channel_mult=[1] \
            "
        sh "rm -rf /home/TestData/multimodal/stable_diffusion_train_with_cuda_graphs"
      }
    }
//     stage('L2: Multimodal ControlNet Train') {
//       when {
//         anyOf {
//           branch 'main'
//           changeRequest target: 'main'
//         }
//       }
//       failFast true
//       steps {
//         sh "rm -rf /home/TestData/multimodal/controlnet_train"
//         sh "python examples/multimodal/text_to_image/controlnet/controlnet_train.py \
//             trainer.precision=16 \
//             trainer.num_nodes=1 \
//             trainer.devices=1 \
//             ++exp_manager.max_time_per_run=00:00:03:00 \
//             trainer.max_steps=20 \
//             model.micro_batch_size=1 \
//             model.global_batch_size=1 \
//             model.data.synthetic_data=True \
//             exp_manager.exp_dir=/home/TestData/multimodal/controlnet_train \
//             model.inductor=False \
//             model.image_logger.max_images=0 \
//             model.control_stage_config.params.from_pretrained_unet=null \
//             model.unet_config.from_pretrained=null \
//             model.first_stage_config.from_pretrained=null \
//             model.unet_config.use_flash_attention=False \
//             "
//         sh "rm -rf /home/TestData/multimodal/controlnet_train"
//       }
//     }
//     stage('L2: Multimodal DreamBooth Train') {
//       when {
//         anyOf {
//           branch 'main'
//           changeRequest target: 'main'
//         }
//       }
//       failFast true
//       steps {
//         sh "rm -rf /home/TestData/multimodal/dreambooth_train"
//         sh "python examples/multimodal/text_to_image/dreambooth/dreambooth.py \
//             trainer.precision=16 \
//             trainer.num_nodes=1 \
//             trainer.devices=1 \
//             ++exp_manager.max_time_per_run=00:00:03:00 \
//             trainer.max_steps=20 \
//             model.micro_batch_size=1 \
//             model.global_batch_size=1 \
//             exp_manager.exp_dir=/home/TestData/multimodal/dreambooth_train \
//             model.inductor=False \
//             model.cond_stage_config._target_=nemo.collections.multimodal.modules.stable_diffusion.encoders.modules.FrozenCLIPEmbedder \
//             ++model.cond_stage_config.version=openai/clip-vit-large-patch14 \
//             ++model.cond_stage_config.max_length=77 \
//             ~model.cond_stage_config.restore_from_path \
//             ~model.cond_stage_config.freeze \
//             ~model.cond_stage_config.layer \
//             model.unet_config.from_pretrained=null \
//             model.first_stage_config.from_pretrained=null \
//             model.data.instance_dir=/home/TestData/multimodal/tiny-dreambooth \
//             model.unet_config.use_flash_attention=False \
//             "
//         sh "rm -rf /home/TestData/multimodal/dreambooth_train"
//       }
//     }
    stage('L2: Vision ViT Pretrain TP=1') {
      when {
        anyOf {
          branch 'r1.23.0'
          changeRequest target: 'r1.23.0'
        }
      }
      failFast true
      steps {
        sh "rm -rf /home/TestData/vision/vit_pretrain_tp1"
        sh "python examples/vision/vision_transformer/megatron_vit_classification_pretrain.py \
            trainer.precision=16 \
            model.megatron_amp_O2=False \
            trainer.num_nodes=1 \
            trainer.devices=1 \
            trainer.val_check_interval=5 \
            ++exp_manager.max_time_per_run=00:00:03:00 \
            trainer.max_steps=20 \
            model.micro_batch_size=2 \
            model.global_batch_size=4 \
            model.tensor_model_parallel_size=1 \
            model.pipeline_model_parallel_size=1 \
            model.data.num_workers=0 \
            exp_manager.create_checkpoint_callback=False \
            model.data.data_path=[/home/TestData/multimodal/tiny-imagenet/train,/home/TestData/multimodal/tiny-imagenet/val] \
            exp_manager.exp_dir=/home/TestData/vision/vit_pretrain_tp1 "
        sh "rm -rf /home/TestData/vision/vit_pretrain_tp1"
      }
    }

    stage('L2: Multimodal CLIP Pretrain TP=1') {
      when {
        anyOf {
          branch 'r1.23.0'
          changeRequest target: 'r1.23.0'
        }
      }
      failFast true
      steps {
        sh "rm -rf /home/TestData/multimodal/clip_pretrain_tp1"
        sh "python examples/multimodal/vision_language_foundation/clip/megatron_clip_pretrain.py  \
            trainer.precision=16 \
            model.megatron_amp_O2=False \
            trainer.num_nodes=1 \
            trainer.devices=1 \
            trainer.val_check_interval=10 \
            ++exp_manager.max_time_per_run=00:00:03:00 \
            trainer.max_steps=20 \
            model.micro_batch_size=1 \
            model.global_batch_size=1 \
            model.tensor_model_parallel_size=1 \
            model.pipeline_model_parallel_size=1 \
            exp_manager.create_checkpoint_callback=False \
            model.data.num_workers=0 \
            model.vision.num_layers=2 \
            model.text.num_layers=2 \
            model.vision.patch_dim=32 \
            model.vision.encoder_seq_length=49 \
            model.vision.class_token_length=7 \
            model.data.train.dataset_path=[/home/TestData/multimodal/tiny-clip/00000.tar] \
            model.data.validation.dataset_path=[/home/TestData/multimodal/tiny-clip/00000.tar] \
            model.data.webdataset.local_root_path=/ \
            exp_manager.exp_dir=/home/TestData/multimodal/clip_pretrain_tp1 "
        sh "rm -rf /home/TestData/multimodal/clip_pretrain_tp1"
      }
    }

    stage('L2: Multimodal NeVA Pretrain TP=1') {
      when {
        anyOf {
          branch 'r1.23.0'
          changeRequest target: 'r1.23.0'
        }
      }
      failFast true
      steps {
        sh "rm -rf /home/TestData/multimodal/neva_pretrain_tp1"
        sh "python examples/multimodal/multimodal_llm/neva/neva_pretrain.py \
            trainer.precision=16 \
            model.megatron_amp_O2=False \
            trainer.num_nodes=1 \
            trainer.devices=1 \
            trainer.val_check_interval=10 \
            trainer.limit_val_batches=5 \
            trainer.log_every_n_steps=1 \
            ++exp_manager.max_time_per_run=00:00:03:00 \
            trainer.max_steps=20 \
            model.micro_batch_size=2 \
            model.global_batch_size=4 \
            model.tensor_model_parallel_size=1 \
            model.pipeline_model_parallel_size=1 \
            exp_manager.create_checkpoint_callback=False \
            model.data.data_path=/home/TestData/multimodal/tiny-neva/dummy.json \
            model.data.image_folder=/home/TestData/multimodal/tiny-neva/images \
            model.tokenizer.library=sentencepiece \
            model.tokenizer.model=/home/TestData/multimodal/tiny-neva/tokenizer_add_special.model \
            model.num_layers=2 \
            model.hidden_size=5120 \
            model.ffn_hidden_size=13824 \
            model.num_attention_heads=40 \
            model.normalization=rmsnorm \
            model.data.num_workers=0 \
            model.data.conv_template=llama_2 \
            model.mm_cfg.vision_encoder.from_pretrained='openai/clip-vit-large-patch14' \
            model.mm_cfg.llm.from_pretrained=null \
            model.use_flash_attention=false \
            exp_manager.exp_dir=/home/TestData/multimodal/neva_pretrain_tp1 "
        sh "rm -rf /home/TestData/multimodal/neva_pretrain_tp1"
      }
    }

    stage('Setup test data and models') {
      steps {
        sh 'python -m tests.setup --save_dir /home/TestData/nlp'
      }
    }

    // TODO: this requires TE >= v0.11 which is not available in 23.06.
    //        please uncomment this test once mcore CI is ready.
    

    stage('L2: Community LLM Checkpoints tests') {
      when {
        anyOf {
          branch 'main'
          changeRequest target: 'main'
        }
      }
      failFast true
      parallel {
        stage('Llama') {
          steps {
            sh 'CUDA_VISIBLE_DEVICES=0 python scripts/checkpoint_converters/convert_llama_hf_to_nemo.py \
            --input_name_or_path=/home/TestData/nlp/megatron_llama/llama-ci-hf \
            --output_path=/home/TestData/nlp/megatron_llama/llama_ci.nemo'
          }
        }
        stage('StarCoder') {
          steps {
            sh 'python scripts/checkpoint_converters/convert_starcoder_hf_to_nemo.py \
            --input_name_or_path /home/TestData/nlp/megatron_gpt/starcoder-ci-hf \
            --output_path /home/TestData/nlp/megatron_gpt/starcoder-ci-hf'
            sh 'rm -f /home/TestData/nlp/megatron_gpt/starcoder-ci-hf/megatron_starcoder_tp1_pp1.nemo'
          }
        }
        stage('Falcon') {
          steps {
            sh 'python scripts/checkpoint_converters/convert_falcon_hf_to_nemo.py \
            --input_name_or_path /home/TestData/nlp/megatron_gpt/falcon-ci-hf \
            --output_path /home/TestData/nlp/megatron_gpt/falcon-ci-hf/falcon_ci.nemo'
            sh 'rm -f /home/TestData/nlp/megatron_gpt/falcon-ci-hf/falcon_ci.nemo'
          }
        }
        stage('Baichuan2') {
          steps {
            sh 'python scripts/checkpoint_converters/convert_baichuan2_hf_to_nemo.py \
            --input_name_or_path=/home/TestData/nlp/megatron_gpt/Baichuan2-7B-Base \
            --output_path=/home/TestData/nlp/megatron_gpt/Baichuan2-7B-Base/ci.nemo'
            sh 'rm -f /home/TestData/nlp/megatron_gpt/Baichuan2-7B-Base/ci.nemo'
          }
        }
      }
    }

    stage('L2: Nemo PTQ') {
      when {
        anyOf {
          branch 'main'
          changeRequest target: 'main'
        }
      }
      failFast true
      parallel {
        stage('Llama2 - Export Only') {
          steps {
            sh 'python examples/nlp/language_modeling/megatron_llama_quantization.py \
            model_file=/home/TestData/nlp/megatron_llama/llama_ci.nemo \
            quantization.algorithm=null \
            model_save=/home/TestData/nlp/megatron_llama/ci_baseline'
            sh 'rm -rf /home/TestData/nlp/megatron_llama/ci_baseline'
          }
        }
        stage('Llama2 - INT8 SQ') {
          steps {
            sh 'python examples/nlp/language_modeling/megatron_llama_quantization.py \
            model_file=/home/TestData/nlp/megatron_llama/llama_ci_megatron_amp_O2_hf_tokenizer.nemo \
            quantization.calib_dataset=/home/TestData/nlp/test_quantization/test.json \
            quantization.algorithm=int8_sq \
            quantization.num_calib_size=8 \
            inference.batch_size=2 \
            model_save=/home/TestData/nlp/megatron_llama/ci_int8_sq.qnemo'
            sh 'rm -f /home/TestData/nlp/megatron_llama/ci_int8_sq.qnemo'
          }
        }
        stage('Llama2 - FP8') {
          steps {
            sh 'python examples/nlp/language_modeling/megatron_llama_quantization.py \
            model_file=/home/TestData/nlp/megatron_llama/llama_ci.nemo \
            tensor_model_parallel_size=2 \
            trainer.devices=2 \
            quantization.calib_dataset=/home/TestData/nlp/test_quantization/test.json \
            quantization.algorithm=fp8 \
            quantization.num_calib_size=8 \
            inference.batch_size=2 \
            export.inference_tensor_parallel=2 \
            model_save=/home/TestData/nlp/megatron_llama/ci_fp8.qnemo'
            sh 'rm -f /home/TestData/nlp/megatron_llama/ci_fp8.qnemo'
          }
        }
      }
    }

    stage('L2: ASR dev run') {
      when {
        anyOf {
          branch 'main'
          changeRequest target: 'main'
        }
      }
      failFast true
      parallel {
        stage('Speech to Text') {
          steps {
            sh 'python examples/asr/asr_ctc/speech_to_text_ctc.py \
            model.train_ds.manifest_filepath=/home/TestData/an4_dataset/an4_train.json \
            model.validation_ds.manifest_filepath=/home/TestData/an4_dataset/an4_val.json \
            trainer.devices=[0] \
            trainer.accelerator="gpu" \
            +trainer.fast_dev_run=True \
            exp_manager.exp_dir=examples/asr/speech_to_text_results'
            sh 'rm -rf examples/asr/speech_to_text_results'
          }
        }

        stage('Speech to Text WPE - CitriNet') {
          steps {
            sh 'python examples/asr/asr_ctc/speech_to_text_ctc_bpe.py \
            --config-path="../conf/citrinet/" --config-name="config_bpe" \
            model.train_ds.manifest_filepath=/home/TestData/an4_dataset/an4_train.json \
            model.validation_ds.manifest_filepath=/home/TestData/an4_dataset/an4_val.json \
            model.tokenizer.dir="/home/TestData/asr_tokenizers/an4_wpe_128/" \
            model.tokenizer.type="wpe" \
            trainer.devices=[1] \
            trainer.accelerator="gpu" \
            +trainer.fast_dev_run=True \
            exp_manager.exp_dir=examples/asr/speech_to_text_wpe_results'
            sh 'rm -rf examples/asr/speech_to_text_wpe_results'
          }
        }

        stage('Speech Pre-training - CitriNet') {
          steps {
            sh 'python examples/asr/speech_pretraining/speech_pre_training.py \
            --config-path="../conf/ssl/citrinet/" --config-name="citrinet_ssl_ci" \
            model.train_ds.manifest_filepath=/home/TestData/an4_dataset/an4_train.json \
            model.validation_ds.manifest_filepath=/home/TestData/an4_dataset/an4_val.json \
            trainer.devices=[1] \
            trainer.accelerator="gpu" \
            +trainer.fast_dev_run=True \
            exp_manager.exp_dir=examples/asr/speech_pre_training_results'
            sh 'rm -rf examples/asr/speech_pre_training_results'
          }
        }

        stage('Speech To Text Finetuning') {
          steps {
            sh 'python examples/asr/speech_to_text_finetune.py \
            --config-path="conf/asr_finetune" --config-name="speech_to_text_finetune" \
            model.train_ds.manifest_filepath=/home/TestData/an4_dataset/an4_train.json \
            model.validation_ds.manifest_filepath=/home/TestData/an4_dataset/an4_val.json \
            init_from_nemo_model=/home/TestData/asr/stt_en_fastconformer_transducer_large.nemo \
            model.tokenizer.update_tokenizer=False \
            trainer.devices=[1] \
            trainer.accelerator="gpu" \
            +trainer.fast_dev_run=True \
            exp_manager.exp_dir=examples/asr/speech_finetuning_results'
            sh 'rm -rf examples/asr/speech_finetuning_results'
          }
        }

        stage('Speech To Text HF Finetuning') {
          steps {
            sh 'python examples/asr/speech_to_text_finetune.py \
            --config-path="conf/asr_finetune" --config-name="speech_to_text_hf_finetune" \
            ~model.train_ds.hf_data_cfg \
            model.train_ds.num_workers=1 \
            model.train_ds.batch_size=2 model.validation_ds.batch_size=2 \
            model.train_ds.streaming=true \
            +model.train_ds.hf_data_cfg.path="librispeech_asr" \
            +model.train_ds.hf_data_cfg.name=null \
            +model.train_ds.hf_data_cfg.split="test.clean" \
            +model.train_ds.hf_data_cfg.streaming=true \
            ~model.validation_ds.hf_data_cfg \
            model.validation_ds.streaming=true \
            +model.validation_ds.hf_data_cfg.path="librispeech_asr" \
            +model.validation_ds.hf_data_cfg.name=null \
            +model.validation_ds.hf_data_cfg.split="test.clean" \
            +model.validation_ds.hf_data_cfg.streaming=true \
            ~model.test_ds \
            init_from_nemo_model=/home/TestData/asr/stt_en_fastconformer_transducer_large.nemo \
            model.tokenizer.update_tokenizer=False \
            model.optim.sched.warmup_steps=0 \
            +model.optim.sched.max_steps=3 \
            trainer.max_epochs=null \
            trainer.devices=[1] \
            trainer.accelerator="gpu" \
            +trainer.fast_dev_run=True \
            exp_manager.exp_dir=examples/asr/speech_finetuning_results'
            sh 'rm -rf examples/asr/speech_finetuning_results'
          }
        }

        // TODO: Please Fix Me
        // Error locating target 'nemo.collections.asr.modules.wav2vec_modules.ConvFeatureEncoder', see chained exception above.
        // stage('L2: Speech Pre-training - Wav2Vec') {
        //   steps {
        //     sh 'python examples/asr/speech_pretraining/speech_pre_training.py \
        //     --config-path="../conf/ssl/wav2vec/" --config-name="wav2vec_ci" \
        //     model.train_ds.manifest_filepath=/home/TestData/an4_dataset/an4_train.json \
        //     model.validation_ds.manifest_filepath=/home/TestData/an4_dataset/an4_val.json \
        //     trainer.devices=[1] \
        //     trainer.accelerator="gpu" \
        //     +trainer.fast_dev_run=True \
        //     exp_manager.exp_dir=examples/asr/speech_pre_training_results'
        //     sh 'rm -rf examples/asr/speech_pre_training_results'
        //   }
        // }

        stage('L2: Speech to Text WPE - Conformer') {
          steps {
            sh 'python examples/asr/asr_ctc/speech_to_text_ctc_bpe.py \
            --config-path="../conf/conformer" --config-name="conformer_ctc_bpe" \
            model.train_ds.manifest_filepath=/home/TestData/an4_dataset/an4_train.json \
            model.validation_ds.manifest_filepath=/home/TestData/an4_dataset/an4_val.json \
            model.tokenizer.dir="/home/TestData/asr_tokenizers/an4_wpe_128/" \
            model.tokenizer.type="wpe" \
            model.train_ds.batch_size=4 \
            model.validation_ds.batch_size=4 \
            trainer.devices=[1] \
            trainer.accelerator="gpu" \
            +trainer.fast_dev_run=True \
            exp_manager.exp_dir=examples/asr/speech_to_text_wpe_conformer_results'
            sh 'rm -rf examples/asr/speech_to_text_wpe_conformer_results'
          }
        }
      }
    }

    stage('L2: ASR dev run - part two') {
      when {
        anyOf {
          branch 'main'
          changeRequest target: 'main'
        }
      }
      failFast true
      parallel {
        stage('L2: Speech to Text WPE - Squeezeformer') {
          steps {
            sh 'python examples/asr/asr_ctc/speech_to_text_ctc_bpe.py \
            --config-path="../conf/squeezeformer" --config-name="squeezeformer_ctc_bpe" \
            model.train_ds.manifest_filepath=/home/TestData/an4_dataset/an4_train.json \
            model.validation_ds.manifest_filepath=/home/TestData/an4_dataset/an4_val.json \
            model.tokenizer.dir="/home/TestData/asr_tokenizers/an4_wpe_128/" \
            model.tokenizer.type="wpe" \
            model.encoder.d_model=144 \
            model.train_ds.batch_size=4 \
            model.validation_ds.batch_size=4 \
            trainer.devices=[0] \
            trainer.accelerator="gpu" \
            +trainer.fast_dev_run=True \
            exp_manager.exp_dir=examples/asr/speech_to_text_wpe_squeezeformer_results'
            sh 'rm -rf examples/asr/speech_to_text_wpe_squeezeformer_results'
          }
        }
      }
    }

    stage('L2: Speech to Text EMA') {
      when {
        anyOf {
          branch 'main'
          changeRequest target: 'main'
        }
      }
      steps {
        sh 'python examples/asr/asr_ctc/speech_to_text_ctc.py \
        model.train_ds.manifest_filepath=/home/TestData/an4_dataset/an4_train.json \
        model.validation_ds.manifest_filepath=/home/TestData/an4_dataset/an4_val.json \
        trainer.devices=2 \
        trainer.accelerator="gpu" \
        +trainer.fast_dev_run=True \
        +exp_manager.ema.enable=True \
        exp_manager.exp_dir=examples/asr/speech_to_text_results'
        sh 'rm -rf examples/asr/speech_to_text_results'
      }

    }

    stage('L2: Speech to Text AED') {
      when {
        anyOf {
          branch 'r1.23.0'
          changeRequest target: 'r1.23.0'
        }
      }
      steps {
        sh 'python examples/asr/speech_multitask/speech_to_text_aed.py \
        model.prompt_format=canary \
        model.model_defaults.asr_enc_hidden=256 \
        model.model_defaults.lm_dec_hidden=256 \
        model.encoder.n_layers=12 \
        model.transf_encoder.num_layers=0 \
        model.transf_decoder.config_dict.num_layers=12 \
        model.train_ds.manifest_filepath=/home/TestData/asr/manifests/canary/an4_canary_train.json \
        ++model.train_ds.is_tarred=false \
        model.train_ds.batch_duration=60 \
        +model.train_ds.text_field="answer" \
        +model.train_ds.lang_field="target_lang" \
        model.validation_ds.manifest_filepath=/home/TestData/asr/manifests/canary/an4_canary_val.json \
        +model.validation_ds.text_field="answer" \
        +model.validation_ds.lang_field="target_lang" \
        model.test_ds.manifest_filepath=/home/TestData/asr/manifests/canary/an4_canary_val.json \
        +model.test_ds.text_field="answer" \
        +model.test_ds.lang_field="target_lang" \
        model.tokenizer.langs.spl_tokens.dir=/home/TestData/asr_tokenizers/canary/canary_spl_tokenizer_v32 \
        model.tokenizer.langs.spl_tokens.type="bpe" \
        model.tokenizer.langs.en.dir=/home/TestData/asr_tokenizers/canary/en/tokenizer_spe_bpe_v1024_max_4 \
        model.tokenizer.langs.en.type=bpe \
        ++model.tokenizer.langs.es.dir=/home/TestData/asr_tokenizers/canary/es/tokenizer_spe_bpe_v1024_max_4 \
        ++model.tokenizer.langs.es.type=bpe \
        trainer.devices=[0] \
        trainer.accelerator="gpu" \
        +trainer.use_distributed_sampler=false \
        +trainer.fast_dev_run=True \
        exp_manager.exp_dir=examples/asr/speech_to_text_aed_results'
        sh 'rm -rf examples/asr/speech_to_text_results'
      }

    }

    stage('L2: Speaker dev run') {
      when {
        anyOf {
          branch 'main'
          changeRequest target: 'main'
        }
      }
      failFast true
      parallel {
        stage('Speaker Recognition') {
          steps {
            sh 'python examples/speaker_tasks/recognition/speaker_reco.py \
            model.train_ds.batch_size=10 \
            model.validation_ds.batch_size=2 \
            model.train_ds.manifest_filepath=/home/TestData/an4_speaker/train.json \
            model.validation_ds.manifest_filepath=/home/TestData/an4_speaker/dev.json \
            model.decoder.num_classes=2 \
            trainer.max_epochs=10 \
            trainer.devices=[1] \
            trainer.accelerator="gpu" \
            +trainer.fast_dev_run=True \
            exp_manager.exp_dir=examples/speaker_tasks/recognition/speaker_recognition_results'
            sh 'rm -rf examples/speaker_tasks/recognition/speaker_recognition_results'
          }
        }

        stage('Speaker Diarization') {
          steps {
            sh 'python examples/speaker_tasks/diarization/neural_diarizer/multiscale_diar_decoder.py \
            model.diarizer.speaker_embeddings.model_path=titanet_large \
            model.train_ds.batch_size=5 \
            model.validation_ds.batch_size=5 \
            model.train_ds.emb_dir=examples/speaker_tasks/diarization/speaker_diarization_results \
            model.validation_ds.emb_dir=examples/speaker_tasks/diarization/speaker_diarization_results \
            model.train_ds.manifest_filepath=/home/TestData/an4_diarizer/simulated_train/msdd_data.50step.json \
            model.validation_ds.manifest_filepath=/home/TestData/an4_diarizer/simulated_valid/msdd_data.50step.json \
            trainer.devices=[1] \
            trainer.accelerator="gpu" \
            +trainer.fast_dev_run=True \
            exp_manager.exp_dir=examples/speaker_tasks/diarization/speaker_diarization_results'
            sh 'rm -rf examples/speaker_tasks/diarization/speaker_diarization_results'
          }
        }

        stage('Speech to Label') {
          steps {
            sh 'python examples/asr/speech_classification/speech_to_label.py \
            model.train_ds.manifest_filepath=/home/TestData/speech_commands/train_manifest.json \
            model.validation_ds.manifest_filepath=/home/TestData/speech_commands/test_manifest.json \
            model.test_ds.manifest_filepath=/home/TestData/speech_commands/test_manifest.json \
            trainer.devices=[1] \
            trainer.accelerator="gpu" \
            +trainer.fast_dev_run=True \
            model.preprocessor._target_=nemo.collections.asr.modules.AudioToMelSpectrogramPreprocessor \
            ~model.preprocessor.window_size \
            ~model.preprocessor.window_stride \
            ~model.preprocessor.window \
            ~model.preprocessor.n_mels \
            ~model.preprocessor.n_mfcc \
            ~model.preprocessor.n_fft \
            exp_manager.exp_dir=examples/asr/speech_to_label_results'
            sh 'rm -rf examples/asr/speech_to_label_results'
          }
        }

        stage('Speaker Diarization with ASR Inference') {
          steps {
            sh 'python examples/speaker_tasks/diarization/clustering_diarizer/offline_diar_with_asr_infer.py \
	        diarizer.manifest_filepath=/home/TestData/an4_diarizer/an4_manifest.json \
            diarizer.speaker_embeddings.model_path=/home/TestData/an4_diarizer/spkr.nemo \
            diarizer.speaker_embeddings.parameters.save_embeddings=True \
            diarizer.speaker_embeddings.parameters.window_length_in_sec=[1.5] \
            diarizer.speaker_embeddings.parameters.shift_length_in_sec=[0.75] \
            diarizer.speaker_embeddings.parameters.multiscale_weights=[1.0] \
            diarizer.asr.model_path=QuartzNet15x5Base-En \
            diarizer.asr.parameters.asr_based_vad=True \
            diarizer.out_dir=examples/speaker_tasks/diarization/speaker_diarization_asr_results'
            sh 'rm -rf examples/speaker_tasks/diarization/speaker_diarization_asr_results'
          }
        }

        stage('Clustering Diarizer Inference') {
          steps {
            sh 'python examples/speaker_tasks/diarization/clustering_diarizer/offline_diar_infer.py \
	        diarizer.manifest_filepath=/home/TestData/an4_diarizer/an4_manifest.json \
            diarizer.speaker_embeddings.model_path=/home/TestData/an4_diarizer/spkr.nemo \
            diarizer.speaker_embeddings.parameters.save_embeddings=True \
            diarizer.speaker_embeddings.parameters.window_length_in_sec=1.5 \
            diarizer.speaker_embeddings.parameters.shift_length_in_sec=0.75 \
            diarizer.speaker_embeddings.parameters.multiscale_weights=null \
            diarizer.vad.model_path=/home/TestData/an4_diarizer/MatchboxNet_VAD_3x2.nemo \
            diarizer.out_dir=examples/speaker_tasks/diarization/clustering_diarizer_results'
            sh 'rm -rf examples/speaker_tasks/diarization/clustering_diarizer_results'
          }
        }

        stage('Neural Diarizer Inference') {
          steps {
            sh 'python examples/speaker_tasks/diarization/neural_diarizer/multiscale_diar_decoder_infer.py \
            diarizer.manifest_filepath=/home/TestData/an4_diarizer/an4_manifest.json \
            diarizer.msdd_model.model_path=/home/TestData/an4_diarizer/diar_msdd_telephonic.nemo \
            diarizer.speaker_embeddings.parameters.save_embeddings=True \
            diarizer.vad.model_path=/home/TestData/an4_diarizer/MatchboxNet_VAD_3x2.nemo \
            diarizer.out_dir=examples/speaker_tasks/diarization/neural_diarizer_results'
            sh 'rm -rf examples/speaker_tasks/diarization/neural_diarizer_results'
          }
        }

        stage('Multispeaker ASR Data Simulation') {
          steps {
            sh 'python tools/speech_data_simulator/multispeaker_simulator.py \
            --config-path=conf --config-name=data_simulator.yaml \
            data_simulator.random_seed=42 \
            data_simulator.manifest_filepath=/home/TestData/LibriSpeechShort/dev-clean-align-short.json \
            data_simulator.outputs.output_dir=./test_simulator \
            data_simulator.session_config.num_sessions=2 \
            data_simulator.session_config.session_length=60'
            sh 'rm -rf ./test_simulator'
          }
        }
      }
    }
    // TODO: Enable test after 21.08 container is used.
    // stage('L2: ASR DALI dev run') {
    //   when {
    //     anyOf {
    //       branch 'main'
    //       changeRequest target: 'main'
    //     }
    //   }
    //   failFast true
    //   parallel {
    //     stage('Speech to Text - DALI AudioToMelSpectrogramPreprocessor') {
    //       steps {
    //         sh 'python examples/asr/asr_ctc/speech_to_text_ctc.py \
    //         model.train_ds.manifest_filepath=/home/TestData/an4_dataset/an4_train.json \
    //         +model.train_ds.use_dali=True \
    //         model.validation_ds.manifest_filepath=/home/TestData/an4_dataset/an4_val.json \
    //         +model.validation_ds.use_dali=True \
    //         trainer.devices=[0] \
    //         trainer.accelerator="gpu" \
    //         +trainer.fast_dev_run=True \
    //         exp_manager.exp_dir=examples/asr/speech_to_text_results'
    //         sh 'rm -rf examples/asr/speech_to_text_results'
    //       }
    //     }
    //    stage('Speech to Text BPE - DALI AudioToMelSpectrogramPreprocessor') {
    //       steps {
    //         sh 'python examples/asr/asr_ctc/speech_to_text_bpe.py \
    //         --config-path="../conf/citrinet/" --config-name="config_bpe" \
    //         model.tokenizer.dir="/home/TestData/asr_tokenizers/an4_wpe_128/" \
    //         model.tokenizer.type="wpe" \
    //         model.train_ds.manifest_filepath=/home/TestData/an4_dataset/an4_train.json \
    //         +model.train_ds.use_dali=True \
    //         model.validation_ds.manifest_filepath=/home/TestData/an4_dataset/an4_val.json \
    //         +model.validation_ds.use_dali=True \
    // 	       trainer.devices=[0] \
    //         trainer.accelerator="gpu" \
    //         +trainer.fast_dev_run=True \
    //         exp_manager.exp_dir=examples/asr/speech_to_text_wpe_results'
    //         sh 'rm -rf examples/asr/speech_to_text_wpe_results'
    //       }
    //     }
    //     // TODO: This would fail due to an unnecessary torchaudio import.
    //     //       To be enabled once torchaudio is available in the container used for CI
    //     // stage('Speech to Text - DALI AudioToMFCCPreprocessor') {
    //     //   steps {
    //     //     sh 'python examples/asr/asr_ctc/speech_to_text_ctc.py \
    //     //     model.train_ds.manifest_filepath=/home/TestData/an4_dataset/an4_train.json \
    //     //     +model.train_ds.use_dali=True \
    //     //     model.validation_ds.manifest_filepath=/home/TestData/an4_dataset/an4_val.json \
    //     //     +model.validation_ds.use_dali=True \
    //     //     model.preprocessor._target_=nemo.collections.asr.modules.AudioToMFCCPreprocessor \
    //     //     ~model.preprocessor.normalize \
    //     //     ~model.preprocessor.features \
    //     //     ~model.preprocessor.frame_splicing \
    //     //     ~model.preprocessor.dither \
    //     //     ~model.preprocessor.stft_conv \
    //     //     +model.n_mels=64 \
    //     //     +model.n_mfcc=64 \
    //     //     trainer.devices=[1] \
    //     //     trainer.accelerator="gpu" \
    //     //     +trainer.fast_dev_run=True \
    //     //     exp_manager.exp_dir=examples/asr/speech_to_text_results'
    //     //     sh 'rm -rf examples/asr/speech_to_text_results'
    //     //   }
    //     // }
    //   }
    // }

    // TODO: Add back once CI is updated
    // stage('L2: ASR RNNT dev run') {
    //   when {
    //     anyOf {
    //       branch 'main'
    //       changeRequest target: 'main'
    //     }
    //   }
    //   failFast true
    //   parallel {
    //     stage('Speech to Text - RNNT') {
    //       steps {
    //         sh 'STRICT_NUMBA_COMPAT_CHECK=false python examples/asr/asr_transducer/speech_to_text_rnnt.py \
    //         --config-path="../conf/contextnet_rnnt/" --config-name="config_rnnt.yaml" \
    //         model.train_ds.manifest_filepath=/home/TestData/an4_dataset/an4_train.json \
    //         model.validation_ds.manifest_filepath=/home/TestData/an4_dataset/an4_val.json \
    //         model.train_ds.batch_size=2 \
    //         model.validation_ds.batch_size=2 \
    //         trainer.devices=[0] \
    //         trainer.accelerator="gpu" \
    //         +trainer.fast_dev_run=True \
    //         exp_manager.exp_dir=examples/asr/speech_to_text_rnnt_results'
    //         sh 'rm -rf examples/asr/speech_to_text_rnnt_results'
    //       }
    //     }
    //     stage('L2: Speech to Text RNNT WPE') {
    //       steps {
    //         sh 'STRICT_NUMBA_COMPAT_CHECK=false python examples/asr/asr_transducer/speech_to_text_rnnt_bpe.py \
    //         --config-path="../conf/contextnet_rnnt/" --config-name="config_rnnt_bpe.yaml" \
    //         model.train_ds.manifest_filepath=/home/TestData/an4_dataset/an4_train.json \
    //         model.validation_ds.manifest_filepath=/home/TestData/an4_dataset/an4_val.json \
    //         model.train_ds.batch_size=2 \
    //         model.validation_ds.batch_size=2 \
    //         model.tokenizer.dir="/home/TestData/asr_tokenizers/an4_wpe_128/" \
    //         model.tokenizer.type="wpe" \
    //         trainer.devices=[0] \
    //         trainer.accelerator="gpu" \
    //         +trainer.fast_dev_run=True \
    //         exp_manager.exp_dir=examples/asr/speech_to_text_rnnt_wpe_results'
    //         sh 'rm -rf examples/asr/speech_to_text_rnnt_wpe_results'
    //       }
    //     }
    //     stage('L3: Speech to Text Hybrid Transducer-CTC WPE') {
    //       steps {
    //         sh 'STRICT_NUMBA_COMPAT_CHECK=false python examples/asr/asr_hybrid_transducer_ctc/speech_to_text_hybrid_rnnt_ctc_bpe.py \
    //         --config-path="../conf/conformer/hybrid_transducer_ctc/conformer_hybrid_transducer_ctc/" --config-name="conformer_hybrid_transducer_ctc_bpe.yaml" \
    //         model.train_ds.manifest_filepath=/home/TestData/an4_dataset/an4_train.json \
    //         model.validation_ds.manifest_filepath=/home/TestData/an4_dataset/an4_val.json \
    //         model.encoder.n_layers= 2 \
    //         model.train_ds.batch_size=2 \
    //         model.validation_ds.batch_size=2 \
    //         model.tokenizer.dir="/home/TestData/asr_tokenizers/an4_wpe_128/" \
    //         model.tokenizer.type="wpe" \
    //         trainer.devices=[0] \
    //         trainer.accelerator="gpu" \
    //         +trainer.fast_dev_run=True \
    //         exp_manager.exp_dir=examples/asr/speech_to_text_hybrid_transducer_ctc_wpe_results'
    //         sh 'rm -rf examples/asr/speech_to_text_hybrid_transducer_ctc_wpe_results'
    //       }
    //     }
    //   }
    // }

    // stage('L2: Hybrid ASR RNNT-CTC dev run') {
    //   when {
    //     anyOf {
    //       branch 'main'
    //       changeRequest target: 'main'
    //     }
    //   }
    //   failFast true
    //   parallel {
    //     stage('Speech to Text Hybrid Transducer-CTC WPE') {
    //       steps {
    //         sh 'STRICT_NUMBA_COMPAT_CHECK=false python examples/asr/asr_hybrid_transducer_ctc/speech_to_text_hybrid_rnnt_ctc_bpe.py \
    //         --config-path="../conf/conformer/hybrid_transducer_ctc/conformer_hybrid_transducer_ctc/" --config-name="conformer_hybrid_transducer_ctc_bpe.yaml" \
    //         model.train_ds.manifest_filepath=/home/TestData/an4_dataset/an4_train.json \
    //         model.validation_ds.manifest_filepath=/home/TestData/an4_dataset/an4_val.json \
    //         model.encoder.n_layers= 2 \
    //         model.train_ds.batch_size=2 \
    //         model.validation_ds.batch_size=2 \
    //         model.tokenizer.dir="/home/TestData/asr_tokenizers/an4_wpe_128/" \
    //         model.tokenizer.type="wpe" \
    //         trainer.devices=[0] \
    //         trainer.accelerator="gpu" \
    //         +trainer.fast_dev_run=True \
    //         exp_manager.exp_dir=examples/asr/speech_to_text_hybrid_transducer_ctc_wpe_results'
    //         sh 'rm -rf examples/asr/speech_to_text_hybrid_transducer_ctc_wpe_results'
    //       }
    //     }
    //   }
    // }

    stage('L2: ASR Multi-dataloader dev run') {
      when {
        anyOf {
          branch 'main'
          changeRequest target: 'main'
        }
      }
      failFast true
      parallel {
        stage('Speech to Text multi-dataloader') {
          steps {
            sh 'python examples/asr/asr_ctc/speech_to_text_ctc.py \
            model.train_ds.manifest_filepath=/home/TestData/an4_dataset/an4_train.json \
            model.validation_ds.manifest_filepath=[/home/TestData/an4_dataset/an4_val.json,/home/TestData/an4_dataset/an4_val.json] \
            trainer.devices=[0] \
            trainer.accelerator="gpu" \
            trainer.max_epochs=1 \
            trainer.max_steps=1 \
            +trainer.num_sanity_val_steps=1 \
            exp_manager.exp_dir=examples/asr/speech_to_text_results'
            sh 'rm -rf examples/asr/speech_to_text_results'
          }
        }

        stage('Speech to Label multi-dataloader') {
          steps {
            sh 'python examples/asr/speech_classification/speech_to_label.py \
            model.train_ds.manifest_filepath=/home/TestData/speech_commands/train_manifest.json \
            model.validation_ds.manifest_filepath=[/home/TestData/speech_commands/test_manifest.json,/home/TestData/speech_commands/test_manifest.json] \
            trainer.devices=[1] \
            trainer.accelerator="gpu" \
            trainer.max_epochs=1 \
            trainer.max_steps=1 \
            +trainer.num_sanity_val_steps=1 \
            model.preprocessor._target_=nemo.collections.asr.modules.AudioToMelSpectrogramPreprocessor \
            ~model.preprocessor.window_size \
            ~model.preprocessor.window_stride \
            ~model.preprocessor.window \
            ~model.preprocessor.n_mels \
            ~model.preprocessor.n_mfcc \
            ~model.preprocessor.n_fft \
            exp_manager.exp_dir=examples/asr/speech_to_label_results'
            sh 'rm -rf examples/asr/speech_to_label_results'
          }
        }
      }
    }

    stage('L2: ASR Adapters') {
      when {
        anyOf {
          branch 'main'
          changeRequest target: 'main'
        }
      }
      failFast true
      parallel {
        stage('Linear Adapters') {
          steps {
            sh 'python examples/asr/asr_adapters/train_asr_adapter.py \
            model.pretrained_model="stt_en_conformer_ctc_small" \
            model.adapter.adapter_name="an4" \
            model.adapter.linear.in_features=176 \
            model.train_ds.manifest_filepath=/home/TestData/an4_dataset/an4_train.json \
            model.validation_ds.manifest_filepath=/home/TestData/an4_dataset/an4_val.json \
            trainer.max_steps=5 \
            trainer.devices=[0] \
            trainer.accelerator="gpu" \
            +trainer.fast_dev_run=True \
            exp_manager.exp_dir=examples/asr/speech_to_text_adapters_results'
            sh 'rm -rf examples/asr/speech_to_text_adapters_results'
          }
        }
        stage('RelPos MHA Adapters') {
          steps {
            sh 'python examples/asr/asr_adapters/train_asr_adapter.py \
            model.pretrained_model="stt_en_conformer_ctc_small" \
            model.adapter.adapter_name="encoder:an4" \
            model.adapter.adapter_type="tiny_attn" \
            model.adapter.tiny_attn.n_feat=176 \
            model.train_ds.manifest_filepath=/home/TestData/an4_dataset/an4_train.json \
            model.validation_ds.manifest_filepath=/home/TestData/an4_dataset/an4_val.json \
            trainer.max_steps=5 \
            trainer.devices=[0] \
            trainer.accelerator="gpu" \
            +trainer.fast_dev_run=True \
            exp_manager.exp_dir=examples/asr/speech_to_text_adapters_mha_results'
            sh 'rm -rf examples/asr/speech_to_text_adapters_mha_results'
          }
        }

      }
    }

    stage('L2: Speech Transcription') {
      when {
        anyOf {
          branch 'main'
          changeRequest target: 'main'
        }
      }
      failFast true
      parallel {
        stage('Speech to Text Transcribe') {
          steps {
            sh 'python examples/asr/transcribe_speech.py \
            pretrained_name="QuartzNet15x5Base-En" \
            audio_dir="/home/TestData/an4_transcribe/test_subset/" \
            output_filename="stt_test_res.json" \
            amp=true'
            sh 'rm -rf stt_test_res.json'
          }
        }
      }
    }
    stage('L2: Transducer alignment') {
      when {
        anyOf {
          branch 'main'
          changeRequest target: 'main'
        }
      }
      failFast true
      parallel {
        stage('Running pytest') {
          steps {
            sh 'pytest tests/collections/asr/decoding/rnnt_alignments_check.py --durations=-1'
          }
        }
      }
    }

    stage('L2: Segmentation Tool') {
      when {
            anyOf {
              branch 'main'
              changeRequest target: 'main'
            }
      }
      stages {
        stage('Install ctc_segmentation requirements') {
            steps {
            sh 'cd tools/ctc_segmentation && \
            pip install -r requirements.txt && \
            apt-get update && apt-get install libsox-fmt-all -y'
            }
        }

        stage('Parallel ctc_segmentation test') {
          failFast true
          parallel {
            stage('L2: Eng CitriNet with .wav') {
              steps {
                sh 'cd tools/ctc_segmentation && \
            TIME=`date +"%Y-%m-%d-%T"` && \
            /bin/bash run_segmentation.sh \
            --MODEL_NAME_OR_PATH="stt_en_citrinet_512_gamma_0_25" \
            --DATA_DIR=/home/TestData/ctc_segmentation/eng \
            --OUTPUT_DIR=/home/TestData/ctc_segmentation/eng/output${TIME} \
            --LANGUAGE=en \
            --USE_NEMO_NORMALIZATION="TRUE" && \
            python /home/TestData/ctc_segmentation/verify_alignment.py \
            -r /home/TestData/ctc_segmentation/eng/eng_valid_segments_1.7.txt \
            -g /home/TestData/ctc_segmentation/eng/output${TIME}/verified_segments/nv_test_segments.txt && \
            rm -rf /home/TestData/ctc_segmentation/eng/output${TIME}'
              }
            }
            stage('L2: Ru QN with mp3') {
              steps {
                sh 'cd tools/ctc_segmentation && \
            TIME=`date +"%Y-%m-%d-%T"` && \
            /bin/bash run_segmentation.sh \
            --MODEL_NAME_OR_PATH=/home/TestData/ctc_segmentation/QuartzNet15x5-Ru-e512-wer14.45.nemo \
            --DATA_DIR=/home/TestData/ctc_segmentation/ru \
            --OUTPUT_DIR=/home/TestData/ctc_segmentation/ru/output${TIME} \
            --LANGUAGE=ru \
            --ADDITIONAL_SPLIT_SYMBOLS=";" && \
            python /home/TestData/ctc_segmentation/verify_alignment.py \
            -r /home/TestData/ctc_segmentation/ru/valid_ru_segments_1.7.txt \
            -g /home/TestData/ctc_segmentation/ru/output${TIME}/verified_segments/ru_segments.txt && \
            rm -rf /home/TestData/ctc_segmentation/ru/output${TIME}'
              }
            }
          }
        }
      }
    }

    stage('L2: G2P Models') {
      when {
        anyOf {
          branch 'main'
          changeRequest target: 'main'
        }
      }
      failFast true
      parallel {
        stage('G2P Conformer training, evaluation and inference') {
          steps {
            sh 'cd examples/tts/g2p && \
                TIME=`date +"%Y-%m-%d-%T"` && OUTPUT_DIR_CONFORMER=output_ctc_${TIME} && \
                python g2p_train_and_evaluate.py \
                    train_manifest=/home/TestData/g2p/g2p.json \
                    validation_manifest=/home/TestData/g2p/g2p.json \
                    model.test_ds.manifest_filepath=/home/TestData/g2p/g2p.json \
                    model.tokenizer.dir=/home/TestData/g2p/tokenizer_spe_unigram_v512 \
                    trainer.max_epochs=1 \
                    model.max_source_len=64 \
                    trainer.devices=[0] \
                    do_training=True \
                    do_testing=True \
                    exp_manager.exp_dir=${OUTPUT_DIR_CONFORMER} \
                    +exp_manager.use_datetime_version=False\
                    +exp_manager.version=test \
                    --config-name=g2p_conformer_ctc && \
                python g2p_inference.py \
                    pretrained_model=${OUTPUT_DIR_CONFORMER}/G2P-Conformer-CTC/test/checkpoints/G2P-Conformer-CTC.nemo \
                    manifest_filepath=/home/TestData/g2p/g2p.json \
                    phoneme_field=text'
              }
            }
            // TODO: pleasefixme @redoctopus
            // stage('ByT5G2P training, evaluation and inference') {
            //   steps {
            //     sh 'cd examples/tts/g2p && \
            //         TIME=`date +"%Y-%m-%d-%T"` && OUTPUT_DIR_T5=output_byt5_${TIME} && \
            //         python g2p_train_and_evaluate.py \
            //             train_manifest=/home/TestData/g2p/g2p.json \
            //             validation_manifest=/home/TestData/g2p/g2p.json \
            //             model.test_ds.manifest_filepath=/home/TestData/g2p/g2p.json \
            //             trainer.max_epochs=1 \
            //             model.max_source_len=64 \
            //             trainer.devices=[1] \
            //             do_training=True \
            //             do_testing=True \
            //             exp_manager.exp_dir=${OUTPUT_DIR_T5} \
            //             +exp_manager.use_datetime_version=False\
            //             +exp_manager.version=test && \
            //         python g2p_inference.py \
            //             pretrained_model=${OUTPUT_DIR_T5}/T5G2P/test/checkpoints/T5G2P.nemo \
            //             manifest_filepath=/home/TestData/g2p/g2p.json \
            //             phoneme_field=text'
            //   }
            // }
           stage('HeteronymClassificationModel training, evaluation and inference') {
              steps {
                sh 'cd examples/tts/g2p && \
                    TIME=`date +"%Y-%m-%d-%T"` && OUTPUT_DIR=output_${TIME} && \
                    python g2p_heteronym_classification_train_and_evaluate.py \
                        train_manifest=/home/TestData/g2p/manifest.json \
                        validation_manifest=/home/TestData/g2p/manifest.json \
                        test_manifest=/home/TestData/g2p/manifest.json \
                        model.wordids=/home/TestData/g2p/wordids.tsv \
                        trainer.max_epochs=1 \
                        model.max_seq_length=64 \
                        do_training=True \
                        do_testing=True \
                        exp_manager.exp_dir=${OUTPUT_DIR} \
                        +exp_manager.use_datetime_version=False\
                        +exp_manager.version=test && \
                    python g2p_heteronym_classification_inference.py \
                        manifest=/home/TestData/g2p/manifest.json \
                        pretrained_model=${OUTPUT_DIR}/HeteronymClassification/test/checkpoints/HeteronymClassification.nemo \
                        output_manifest=preds.json'
              }
            }
          }
        }

    // TODO: add test once megatron-bert is supported again
    // stage('L2: Multi-GPU Megatron finetuning') {
    //   when {
    //     anyOf {
    //       branch 'main'
    //       changeRequest target: 'main'
    //     }
    //   }
    //   failFast true
    //   parallel {
    //     stage('L2: Cased Megatron finetuning on MRPC') {
    //       steps {
    //         sh 'cd examples/nlp/glue_benchmark && \
    //     python glue_benchmark.py \
    //     model.dataset.data_dir=/home/TestData/nlp/glue_fake/MRPC \
    //     trainer.devices=[0,1] \
    //     trainer.accelerator="gpu" \
    //     +trainer.fast_dev_run=true \
    //     model.dataset.use_cache=false \
    //     model.language_model.pretrained_model_name=megatron-bert-345m-cased \
    //     trainer.accelerator=gpu \
    //     trainer.strategy=ddp \
    //     exp_manager=null'
    //       }
    //     }
    //   }
    // }

    stage('L2: STS-b') {
      when {
        anyOf {
          branch 'main'
          changeRequest target: 'main'
        }
      }
      failFast true
      parallel {
        stage('GLUE STS-b with AlBERT') {
          steps {
            sh 'python examples/nlp/glue_benchmark/glue_benchmark.py \
            model.dataset.use_cache=false \
            model.task_name=sts-b \
            model.dataset.data_dir=/home/TestData/nlp/glue_fake/STS-B \
            trainer.devices=[1] \
            trainer.accelerator="gpu" \
            +trainer.fast_dev_run=True \
            model.language_model.pretrained_model_name=albert-base-v1 \
            exp_manager=null'
          }
        }
        stage('Test Restore Punctuation & Capitalization with AlBERT') {
          steps {
            sh 'data_dir="$(mktemp -d -p "$(pwd)")" && \
            cp /home/TestData/nlp/token_classification_punctuation/*.txt "${data_dir}"/ && \
            python examples/nlp/token_classification/punctuation_capitalization_train_evaluate.py \
              +do_training=false \
              +do_testing=true \
              pretrained_model=/home/TestData/nlp/pretrained_models/Punctuation_and_Capitalization_albert.nemo \
              +model.test_ds.use_cache=false \
              ~model.train_ds \
              ~model.validation_ds \
              model.test_ds.ds_item="${data_dir}" \
              trainer.devices=[1] \
              trainer.accelerator="gpu" \
              exp_manager=null && \
            rm -rf "${data_dir}"'
          }
        }
//         stage('Test Restore Punctuation & Capitalization with RoBERTa') {
//           steps {
//             sh 'data_dir="$(mktemp -d -p "$(pwd)")" && \
//             cp /home/TestData/nlp/token_classification_punctuation/*.txt "${data_dir}"/ && \
//             python examples/nlp/token_classification/punctuation_capitalization_train_evaluate.py \
//               +do_training=false \
//               +do_testing=true \
//               pretrained_model=/home/TestData/nlp/pretrained_models/Punctuation_and_Capitalization_roberta.nemo \
//               +model.test_ds.use_cache=false \
//               ~model.train_ds \
//               ~model.validation_ds \
//               model.test_ds.ds_item="${data_dir}" \
//               trainer.devices=[1] \
//               trainer.accelerator="gpu" \
//               exp_manager=null && \
//             rm -rf "${data_dir}"'
//           }
//         }
      }
    }
    stage('L2: Dialogue Classification') {
      when {
        anyOf {
          branch 'main'
          changeRequest target: 'main'
        }
      }
      failFast true
      parallel {
        stage('Dialogue: Intent and slot classification using GPT') {
          steps {
            sh 'cd examples/nlp/dialogue && \
            python dialogue.py \
            model.dataset.data_dir=/home/TestData/nlp/sgd_small \
            model.language_model.lm_checkpoint=/home/TestData/nlp/gpt2/pytorch_model.bin\
            model.tokenizer.vocab_file=/home/TestData/nlp/gpt2/vocab.json\
            model.dataset.dialogues_example_dir=sgd_gen_outputs \
            model.dataset.task_name=debug_sample \
            trainer.max_steps=1 \
            trainer.max_epochs=1 \
            model.train_ds.batch_size=2 \
            model.validation_ds.batch_size=2 \
            model.test_ds.batch_size=2 \
            model.nemo_path=null \
            trainer.val_check_interval=0.0 \
            trainer.devices=[0] \
            model.dataset.use_cache=false \
            model.tokenizer.special_tokens={pad_token:"endoftext"} \
            model.tokenizer.tokenizer_name=gpt2 \
            model.tokenizer.vocab_file=/home/TestData/nlp/gpt2/vocab.json\
            model.language_model.pretrained_model_name=/home/TestData/nlp/gpt2 \
            trainer.accelerator=gpu \
            exp_manager=null  && \
            rm -rf sgd_gen_outputs'
          }
        }
        stage('Intent and slot classification using SGDQA') {
          steps {
            sh 'cd examples/nlp/dialogue && \
            python dialogue.py \
            model.dataset.data_dir=/home/TestData/nlp/sgd_small \
            model.dataset.dialogues_example_dir=sgd_gen_bert_outputs \
            model.dataset.task_name=debug_sample \
            trainer.max_steps=1 \
            trainer.max_epochs=1 \
            model.train_ds.batch_size=2 \
            model.validation_ds.batch_size=2 \
            model.test_ds.batch_size=2 \
            model.dataset.num_tasks=6 \
            model.nemo_path=null \
            trainer.val_check_interval=0.0 \
            trainer.devices=[0] \
            model.dataset.use_cache=false \
            model.language_model.pretrained_model_name=bert-base-cased \
            trainer.accelerator=gpu \
            exp_manager=null  && \
            rm -rf sgd_gen_bert_outputs'
          }
        }
        stage('Intent and slot classification using IntentSlotClassificationModel') {
          steps {
            sh 'cd examples/nlp/dialogue && \
            python dialogue.py \
            model.dataset.data_dir=/home/TestData/nlp/processed_assistant \
            model.dataset.dialogues_example_dir=sgd_gen_bert_intent_classification_outputs \
            model.dataset.task=assistant \
            trainer.max_steps=1 \
            trainer.max_epochs=1 \
            model.train_ds.batch_size=2 \
            model.validation_ds.batch_size=2 \
            model.test_ds.batch_size=2 \
            model.nemo_path=null \
            trainer.val_check_interval=0.0 \
            trainer.devices=[0] \
            model.dataset.use_cache=false \
            model.language_model.pretrained_model_name=bert-base-uncased \
            trainer.accelerator=gpu \
            exp_manager=null  && \
            rm -rf sgd_gen_bert_intent_classification_outputs'
          }
        }
        stage('Intent classification using ZeroShotIntentModel') {
          steps {
            sh 'cd examples/nlp/dialogue && \
            python dialogue.py \
            do_training=False \
            model.dataset.data_dir=/home/TestData/nlp/drive_thru_revised \
            model.original_nemo_checkpoint=/home/TestData/nlp/drive_thru_revised/zeroshotintent_en_bert_base_uncased.nemo \
            model.dataset.dialogues_example_dir=sgd_gen_zero_shot_intent_classification_outputs \
            model.dataset.task=zero_shot \
            model.dataset.prompt_template="This example is" \
            trainer.max_steps=1 \
            trainer.max_epochs=1 \
            model.train_ds.batch_size=2 \
            model.validation_ds.batch_size=2 \
            model.test_ds.batch_size=2 \
            model.nemo_path=null \
            trainer.val_check_interval=0.0 \
            trainer.devices=[1] \
            model.dataset.use_cache=false \
            model.language_model.pretrained_model_name=bert-base-uncased \
            trainer.accelerator=gpu \
            exp_manager=null  && \
            rm -rf sgd_gen_zero_shot_intent_classification_outputs'
          }
        }
        stage('Design Intent classification using ZeroShotIntentModel') {
          steps {
            sh 'cd examples/nlp/dialogue && \
            python dialogue.py \
            do_training=False \
            model.dataset.data_dir=/home/TestData/nlp/design_dataset \
            model.original_nemo_checkpoint=/home/TestData/nlp/drive_thru_revised/zeroshotintent_en_bert_base_uncased.nemo \
            model.dataset.dialogues_example_dir=design_zero_shot_intent_classification_outputs \
            model.dataset.task=design \
            model.dataset.prompt_template="This example is related to" \
            model.library=megatron \
            trainer.max_steps=1 \
            trainer.max_epochs=1 \
            model.train_ds.batch_size=2 \
            model.validation_ds.batch_size=2 \
            model.test_ds.batch_size=2 \
            model.nemo_path=null \
            trainer.val_check_interval=0.0 \
            trainer.devices=[1] \
            model.dataset.use_cache=false \
            model.language_model.pretrained_model_name=bert-base-uncased \
            trainer.accelerator=gpu \
            exp_manager=null  && \
            rm -rf design_zero_shot_intent_classification_outputs'
          }
        }
        stage('Design Intent classification using ZeroShotIntentModel BART Classifier') {
          steps {
            sh 'cd examples/nlp/dialogue && \
            python dialogue.py \
            do_training=False \
            model.dataset.data_dir=/home/TestData/nlp/design_dataset \
            model.original_nemo_checkpoint=/home/TestData/nlp/drive_thru_revised/zeroshotintent_en_bert_base_uncased.nemo \
            model.dataset.dialogues_example_dir=design_zero_shot_intent_classification_bart_outputs \
            model.dataset.task=design \
            model.dataset.prompt_template="This example is related to" \
            model.library=huggingface \
            trainer.devices=[1] \
            model.dataset.use_cache=false \
            model.language_model.pretrained_model_name=bert-base-uncased \
            trainer.accelerator=gpu \
            exp_manager=null  && \
            rm -rf design_zero_shot_intent_classification_bart_outputs'
          }
        }
        stage('Design Intent classification using DialogueNearestNeighbourModel') {
          steps {
            sh 'cd examples/nlp/dialogue && \
            python dialogue.py \
            do_training=False \
            model.dataset.data_dir=/home/TestData/nlp/design_dataset \
            model.dataset.dialogues_example_dir=design_dialogue_nearest_neighbour_classification_outputs \
            model.dataset.task=design \
            model.dataset.prompt_template="" \
            model.library=huggingface \
            trainer.devices=[0] \
            model.dataset.use_cache=false \
            model.language_model.pretrained_model_name=sentence-transformers/all-MiniLM-L6-v2 \
            trainer.accelerator=gpu \
            exp_manager=null  && \
            rm -rf design_dialogue_nearest_neighbour_classification_outputs'
          }
        }
      }
    }
    stage('L2: Dialogue Generation') {
      when {
        anyOf {
          branch 'main'
          changeRequest target: 'main'
        }
      }
      failFast true
      parallel {
        stage('Dialogue: Answer Extender using DialogueS2SGenerationModel') {
          steps {
            sh 'cd examples/nlp/dialogue && \
            python dialogue.py \
            do_training=False \
            model.dataset.data_dir=/home/TestData/nlp/ms-marco-qa \
            model.dataset.dialogues_example_dir=answer_extender_s2s \
            model.dataset.task=ms_marco \
            model.library=huggingface \
            model.dataset.debug_mode=True \
            trainer.max_steps=1 \
            trainer.max_epochs=1 \
            model.train_ds.batch_size=2 \
            model.validation_ds.batch_size=2 \
            model.test_ds.batch_size=2 \
            model.nemo_path=null \
            trainer.val_check_interval=0.0 \
            trainer.devices=[1] \
            model.dataset.use_cache=false \
            model.language_model.pretrained_model_name=facebook/bart-large \
            trainer.accelerator=gpu \
            exp_manager=null  && \
            rm -rf answer_extender_s2s'
          }
        }
        stage('Dialogue: SGD Based Answer Extender using DialogueS2SGenerationModel') {
          steps {
            sh 'cd examples/nlp/dialogue && \
            python dialogue.py \
            do_training=False \
            model.dataset.data_dir=/home/TestData/nlp/sgd_small \
            model.dataset.dialogues_example_dir=sgd_answer_extender_s2s \
            model.dataset.task_name=debug_sample \
            model.dataset.task=sgd_generation \
            model.dataset.input_field=utterance+system_actions \
            model.dataset.output_field=system_utterance \
            model.dataset.use_cache=false \
            model.dataset.system_utterance=next_turn \
            model.dataset.debug_mode=True \
            model.dataset.prompt_template=slots_values \
            model.library=huggingface \
            trainer.max_steps=1 \
            trainer.max_epochs=1 \
            model.train_ds.batch_size=2 \
            model.validation_ds.batch_size=2 \
            model.test_ds.batch_size=2 \
            model.nemo_path=null \
            trainer.val_check_interval=0.0 \
            trainer.devices=[0] \
            model.language_model.pretrained_model_name=facebook/bart-large \
            trainer.accelerator=gpu \
            exp_manager=null  && \
            rm -rf sgd_answer_extender_s2s'
          }
        }
      }
    }
//     stage('L2: Dialogue Generation Part 2') {
//       when {
//         anyOf {
//           branch 'main'
//           changeRequest target: 'main'
//         }
//       }
//       failFast true
//       parallel {
//         stage('Dialogue: Answer Extender using DialogueGPTGenerationModel') {
//           steps {
//             sh 'cd examples/nlp/dialogue && \
//             python dialogue.py \
//             do_training=False \
//             model.dataset.data_dir=/home/TestData/nlp/ms-marco-qa \
//             model.dataset.dialogues_example_dir=answer_extender \
//             model.library=huggingface \
//             model.dataset.task=ms_marco \
//             model.dataset.debug_mode=True \
//             trainer.val_check_interval=0.0 \
//             trainer.devices=[0] \
//             model.dataset.use_cache=false \
//             model.language_model.pretrained_model_name=gpt2 \
//             trainer.accelerator=gpu \
//             exp_manager=null  && \
//             rm -rf answer_extender'
//           }
//         }
//       }
//     }
    stage('L2: COPY') {
      when {
        anyOf {
          branch 'main'
          changeRequest target: 'main'
        }
      }
      failFast true
      parallel {
        stage('Dialogue: Answer Extender using DialogueGPTGenerationModel') {
          steps {
            sh 'cd examples/nlp/dialogue && \
            python dialogue.py \
            do_training=False \
            model.dataset.data_dir=/home/TestData/nlp/ms-marco-qa \
            model.dataset.dialogues_example_dir=answer_extender \
            model.library=huggingface \
            model.dataset.task=ms_marco \
            model.dataset.debug_mode=True \
            trainer.val_check_interval=0.0 \
            trainer.devices=[0] \
            model.dataset.use_cache=false \
            model.language_model.pretrained_model_name=gpt2 \
            trainer.accelerator=gpu \
            exp_manager=null  && \
            rm -rf answer_extender'
          }
        }
      }
    }
    stage('L2: Duplex Text Normalization') {
      when {
        anyOf {
          branch 'main'
          changeRequest target: 'main'
        }
      }
      failFast true
      parallel {
        stage('Duplex Text Normalization with Tarred dataset') {
          steps {
            sh 'cd examples/nlp/duplex_text_normalization && \
            python duplex_text_normalization_train.py \
            data.validation_ds.data_path=/home/TestData/nlp/duplex_text_norm/small_test.tsv \
            mode=tn \
            lang=en \
            tagger_model.do_training=false \
            decoder_model.transformer=t5-small \
            data.validation_ds.batch_size=2 \
            data.train_ds.use_cache=false \
            data.validation_ds.use_cache=false \
            data.test_ds.batch_size=2 \
            data.train_ds.decoder_data_augmentation=false \
            data.train_ds.num_workers=2 \
            decoder_trainer.devices=[0,1] \
            decoder_trainer.accelerator="gpu" \
            data.train_ds.use_tarred_dataset=true \
            +decoder_trainer.fast_dev_run=true \
            decoder_exp_manager.create_checkpoint_callback=false \
            data.train_ds.tar_metadata_file=/home/TestData/nlp/duplex_text_norm/tarred_small/metadata.json \
            data.test_ds.use_cache=false \
            data.test_ds.data_path=/home/TestData/nlp/duplex_text_norm/small_test.tsv'
          }
        }
      }
    }
    // Runs out of memory on the 12G TITAN V (GPU 0 on main CI)
    // TODO: add when megatron bert is supported again in NeMo
    // stage('L2: MegaBERT Token Classification') {
    //   when {
    //     anyOf {
    //       branch 'main'
    //       changeRequest target: 'main'
    //     }
    //   }
    //   failFast true
    //   steps {
    //     sh 'cd examples/nlp/token_classification && \
    //     python token_classification_train.py \
    //     model.dataset.data_dir=/home/TestData/nlp/token_classification_punctuation/ \
    //     model.language_model.pretrained_model_name=megatron-bert-345m-uncased \
    //     model.train_ds.batch_size=10 \
    //     model.dataset.max_seq_length=50 \
    //     model.dataset.use_cache=false \
    //     trainer.accelerator=gpu \
    //     trainer.strategy=ddp \
    //     trainer.precision=16 \
    //     trainer.devices=[1] \
    //     trainer.accelerator="gpu" \
    //     +trainer.fast_dev_run=true \
    //     exp_manager=null'
    //   }
    // }

    stage('L2: BERT Text Classification') {
      when {
        anyOf {
          branch 'main'
          changeRequest target: 'main'
        }
      }
      failFast true
      parallel {
        stage ('Text Classification with BERT Test') {
          steps {
            sh 'cd examples/nlp/text_classification && \
            python text_classification_with_bert.py \
            model.dataset.num_classes=6 \
            model.train_ds.file_path=/home/TestData/nlp/retail_text_classification/train.tsv \
            model.validation_ds.file_path=/home/TestData/nlp/retail_text_classification/dev.tsv \
            model.language_model.pretrained_model_name=distilbert-base-uncased \
            model.train_ds.batch_size=10 \
            model.dataset.max_seq_length=50 \
            model.dataset.use_cache=false \
            trainer.devices=[0] \
            trainer.accelerator="gpu" \
            +trainer.fast_dev_run=true \
            exp_manager=null'
          }
        }
      }
    }

    stage('L2: Parallel BERT Question-Answering SQUAD v1.1 & v2.0') {
      when {
        anyOf {
          branch 'main'
          changeRequest target: 'main'
        }
      }
      failFast true
      parallel {
        stage('BERT SQUAD 1.1') {
          // Cannot do fast_dev_run because squad needs whole dev dataset
          steps {
            sh 'cd examples/nlp/question_answering && \
            python question_answering.py \
            model.train_ds.file=/home/TestData/nlp/squad_mini/v1.1/train-v1.1.json \
            model.dataset.use_cache=false \
            model.validation_ds.file=/home/TestData/nlp/squad_mini/v1.1/dev-v1.1.json \
            model.test_ds.file=/home/TestData/nlp/squad_mini/v1.1/dev-v1.1.json \
            model.train_ds.batch_size=2 \
            model.train_ds.num_samples=2 \
            model.validation_ds.batch_size=2 \
            model.validation_ds.num_samples=2 \
            model.test_ds.num_samples=2 \
            model.test_ds.batch_size=2 \
            trainer.max_epochs=1 \
            trainer.max_steps=1 \
            model.language_model.pretrained_model_name=bert-base-uncased \
            model.dataset.version_2_with_negative=false \
            trainer.precision=16 \
            trainer.devices=[0] \
            trainer.accelerator="gpu" \
            exp_manager=null'
          }
        }
        stage('BERT SQUAD 2.0') {
          // Cannot do fast_dev_run because squad needs whole dev dataset
          steps {
            sh 'cd examples/nlp/question_answering && \
            python question_answering.py \
            model.train_ds.file=/home/TestData/nlp/squad_mini/v2.0/train-v2.0.json \
            model.dataset.use_cache=false \
            model.train_ds.batch_size=2 \
            model.train_ds.num_samples=2 \
            model.validation_ds.batch_size=2 \
            model.validation_ds.num_samples=2 \
            trainer.max_epochs=1 \
            trainer.max_steps=1 \
            model.validation_ds.file=/home/TestData/nlp/squad_mini/v2.0/dev-v2.0.json \
            model.language_model.pretrained_model_name=bert-base-uncased \
            model.dataset.version_2_with_negative=true \
            trainer.precision=16 \
            trainer.devices=[1] \
            trainer.accelerator="gpu" \
            exp_manager=null'
          }
        }
      }
    }

    stage('L2: Parallel BART Question-Answering SQUAD v1.1 & v2.0') {
      when {
        anyOf {
          branch 'main'
          changeRequest target: 'main'
        }
      }
      failFast true
      parallel {
        stage('BART SQUAD 1.1') {
          // Cannot do fast_dev_run because squad needs whole dev dataset
          steps {
            sh 'cd examples/nlp/question_answering && \
            python question_answering.py \
            model.train_ds.file=/home/TestData/nlp/squad_mini/v1.1/train-v1.1.json \
            model.dataset.use_cache=false \
            model.dataset.check_if_answer_in_context=false \
            model.validation_ds.file=/home/TestData/nlp/squad_mini/v1.1/dev-v1.1.json \
            model.test_ds.file=/home/TestData/nlp/squad_mini/v1.1/dev-v1.1.json \
            model.train_ds.batch_size=2 \
            model.train_ds.num_samples=2 \
            model.validation_ds.batch_size=2 \
            model.validation_ds.num_samples=2 \
            model.test_ds.num_samples=2 \
            model.test_ds.batch_size=2 \
            trainer.max_epochs=1 \
            trainer.max_steps=1 \
            model.language_model.pretrained_model_name=facebook/bart-base \
            model.dataset.version_2_with_negative=false \
            trainer.precision=16 \
            trainer.devices=[0] \
            trainer.accelerator="gpu" \
            exp_manager=null'
          }
        }
        stage('BART SQUAD 2.0') {
          // Cannot do fast_dev_run because squad needs whole dev dataset
          steps {
            sh 'cd examples/nlp/question_answering && \
            python question_answering.py \
            model.train_ds.file=/home/TestData/nlp/squad_mini/v2.0/train-v2.0.json \
            model.dataset.use_cache=false \
            model.dataset.check_if_answer_in_context=false \
            model.train_ds.batch_size=2 \
            model.train_ds.num_samples=2 \
            model.validation_ds.batch_size=2 \
            model.validation_ds.num_samples=2 \
            trainer.max_epochs=1 \
            trainer.max_steps=1 \
            model.validation_ds.file=/home/TestData/nlp/squad_mini/v2.0/dev-v2.0.json \
            model.language_model.pretrained_model_name=facebook/bart-base \
            model.dataset.version_2_with_negative=true \
            trainer.precision=16 \
            trainer.devices=[1] \
            trainer.accelerator="gpu" \
            exp_manager=null'
          }
        }
      }
    }

    stage('L2: Parallel GPT2 Question-Answering SQUAD v1.1 & v2.0') {
      when {
        anyOf {
          branch 'main'
          changeRequest target: 'main'
        }
      }
      failFast true
      parallel {
        stage('GPT2 SQUAD 1.1') {
          // Cannot do fast_dev_run because squad needs whole dev dataset
          steps {
            sh 'cd examples/nlp/question_answering && \
            python question_answering.py \
            model.train_ds.file=/home/TestData/nlp/squad_mini/v1.1/train-v1.1.json \
            model.dataset.use_cache=false \
            model.dataset.check_if_answer_in_context=false \
            model.validation_ds.file=/home/TestData/nlp/squad_mini/v1.1/dev-v1.1.json \
            model.test_ds.file=/home/TestData/nlp/squad_mini/v1.1/dev-v1.1.json \
            model.train_ds.batch_size=2 \
            model.train_ds.num_samples=2 \
            model.validation_ds.batch_size=2 \
            model.validation_ds.num_samples=2 \
            model.test_ds.num_samples=2 \
            model.test_ds.batch_size=2 \
            trainer.max_epochs=1 \
            trainer.max_steps=1 \
            model.language_model.pretrained_model_name=gpt2 \
            model.dataset.version_2_with_negative=false \
            trainer.precision=16 \
            trainer.devices=[0] \
            trainer.accelerator="gpu" \
            exp_manager=null'
          }
        }
        stage('GPT2 SQUAD 2.0') {
          // Cannot do fast_dev_run because squad needs whole dev dataset
          steps {
            sh 'cd examples/nlp/question_answering && \
            python question_answering.py \
            model.train_ds.file=/home/TestData/nlp/squad_mini/v2.0/train-v2.0.json \
            model.dataset.use_cache=false \
            model.dataset.check_if_answer_in_context=false \
            model.train_ds.batch_size=2 \
            model.train_ds.num_samples=2 \
            model.validation_ds.batch_size=2 \
            model.validation_ds.num_samples=2 \
            trainer.max_epochs=1 \
            trainer.max_steps=1 \
            model.validation_ds.file=/home/TestData/nlp/squad_mini/v2.0/dev-v2.0.json \
            model.language_model.pretrained_model_name=gpt2 \
            model.dataset.version_2_with_negative=true \
            trainer.precision=16 \
            trainer.devices=[1] \
            trainer.accelerator="gpu" \
            exp_manager=null'
          }
        }
      }
    }

    stage('L2: Intent and Slot Classification Tasks') {
      when {
        anyOf {
          branch 'main'
          changeRequest target: 'main'
        }
      }
      failFast true
      parallel {
        stage('L2: Intent and Slot Classification') {
          steps {
            sh 'cd examples/nlp/intent_slot_classification && \
            python intent_slot_classification.py \
            model.data_dir=/home/TestData/nlp/retail \
            model.validation_ds.prefix=dev \
            model.test_ds.prefix=dev \
            trainer.devices=[0] \
            trainer.accelerator="gpu" \
            +trainer.fast_dev_run=true \
            exp_manager.exp_dir=checkpoints'
            sh 'rm -rf checkpoints'
          }
        }
        stage('L2: Multi-Label Intent and Slot Classification') {
          steps {
            sh 'cd examples/nlp/intent_slot_classification && \
            python multi_label_intent_slot_classification.py \
            model.data_dir=/home/TestData/nlp/new_multiatis \
            model.validation_ds.prefix=dev \
            model.test_ds.prefix=dev \
            trainer.devices=[0] \
            +trainer.fast_dev_run=true \
            exp_manager.exp_dir=checkpoints2'
            sh 'rm -rf checkpoints2'
          }
        }
      }
    }

    // TODO: add when megatron-bert is supported again
    // stage('L2: Model Parallel Size 2 Megatron Text Classification') {
    //   when {
    //     anyOf{
    //       branch 'main'
    //       changeRequest target: 'main'
    //     }
    //   }
    //   failFast true
    //   steps{
    //     sh 'cd examples/nlp/text_classification && \
    //     python text_classification_with_bert.py \
    //     trainer.devices=[0,1] \
    //     trainer.accelerator="gpu" \
    //     trainer.num_nodes=1 \
    //     trainer.precision=16 \
    //     trainer.gradient_clip_val=1.0 \
    //     +trainer.fast_dev_run=true \
    //     model.dataset.num_classes=6 \
    //     model.train_ds.file_path=/home/TestData/nlp/retail_text_classification/train.tsv \
    //     model.train_ds.batch_size=4 \
    //     model.language_model.pretrained_model_name=megatron-bert-uncased \
    //     model.language_model.config_file=/home/TestData/nlp/mp_2_bert_toy/config.json \
    //     model.language_model.lm_checkpoint=/home/TestData/nlp/mp_2_bert_toy/iter_2000000 \
    //     model.nemo_path=null \
    //     ~model.infer_samples \
    //     exp_manager=null'
    //   }
    // }

    // stage('L2: Model Parallel Size 2 Megatron Autoresume') {
    //   when {
    //     anyOf{
    //       branch 'main'
    //       changeRequest target: 'main'
    //     }
    //   }
    //   failFast true
    //   steps{
    //     sh 'cd examples/nlp/text_classification && \
    //     python text_classification_with_bert.py \
    //     trainer.devices=[0,1] \
    //     trainer.accelerator="gpu" \
    //     trainer.num_nodes=1 \
    //     trainer.precision=16 \
    //     trainer.gradient_clip_val=1.0 \
    //     trainer.max_epochs=1 \
    //     +trainer.fast_dev_run=true \
    //     model.dataset.num_classes=6 \
    //     model.train_ds.file_path=/home/TestData/nlp/retail_text_classification/train.tsv \
    //     model.train_ds.batch_size=4 \
    //     model.language_model.pretrained_model_name=megatron-bert-uncased \
    //     model.language_model.config_file=/home/TestData/nlp/mp_2_bert_toy/config.json \
    //     model.language_model.lm_checkpoint=/home/TestData/nlp/mp_2_bert_toy/iter_2000000 \
    //     model.nemo_path=null \
    //     ~model.infer_samples \
    //     +exp_manager.explicit_log_dir=/home/TestData/nlp/mp_autoresume \
    //     +exp_manager.resume_if_exists=true'
    //   }
    // }

    // stage('L2: Model Parallel Size 2 Megatron Evaluation from .nemo') {
    //   when {
    //     anyOf{
    //       branch 'main'
    //       changeRequest target: 'main'
    //     }
    //   }
    //   failFast true
    //   steps{
    //     sh 'cd examples/nlp/text_classification && \
    //     python model_parallel_text_classification_evaluation.py \
    //     trainer.devices=[0,1] \
    //     trainer.accelerator="gpu" \
    //     trainer.num_nodes=1 \
    //     model.dataset.num_classes=6 \
    //     model.test_ds.file_path=/home/TestData/nlp/retail_text_classification/dev.tsv \
    //     model.nemo_path=/home/TestData/nlp/mp_2_nemo/retail_text_class_350M.nemo \
    //     exp_manager=null'
    //   }
    // }

    // stage('L2: Model Parallel Size 2 Megatron Train from .nemo') {
    //   when {
    //     anyOf{
    //       branch 'main'
    //       changeRequest target: 'main'
    //     }
    //   }
    //   failFast true
    //   steps{
    //     sh 'cd examples/nlp/token_classification && \
    //     python token_classification_train.py \
    //     pretrained_model=/home/TestData/nlp/mp_2_nemo/ner_350M.nemo \
    //     model.dataset.data_dir=/home/TestData/nlp/ner/ \
    //     model.train_ds.batch_size=2 \
    //     model.dataset.use_cache=false \
    //     trainer.devices=[0,1] \
    //     trainer.accelerator="gpu" \
    //     +trainer.fast_dev_run=true \
    //     model.dataset.class_balancing="weighted_loss" \
    //     exp_manager=null'
    //   }
    // }

    stage('L2: Parallel NLP Examples 2') {
      when {
        anyOf {
          branch 'main'
          changeRequest target: 'main'
        }
      }
      failFast true
      parallel {
        stage ('NER finetuning from pretrained Test') {
          steps {
            sh 'cd examples/nlp/token_classification && \
            python token_classification_train.py \
            pretrained_model=ner_en_bert \
            model.dataset.data_dir=/home/TestData/nlp/ner/ \
            model.train_ds.batch_size=2 \
            model.dataset.use_cache=false \
            trainer.devices=[0] \
            trainer.accelerator="gpu" \
            +trainer.fast_dev_run=true \
            model.dataset.class_balancing="weighted_loss" \
            exp_manager.exp_dir=null'
          }
        }
        stage ('Punctuation and capitalization finetuning from pretrained test') {
          steps {
            sh 'cd examples/nlp/token_classification && \
            data_dir="$(mktemp -d -p "$(pwd)")" && \
            cp /home/TestData/nlp/token_classification_punctuation/*.txt "${data_dir}"/ && \
            python punctuation_capitalization_train_evaluate.py \
              pretrained_model=punctuation_en_bert \
              model.train_ds.ds_item="${data_dir}" \
              model.validation_ds.ds_item="${data_dir}" \
              model.test_ds.ds_item="${data_dir}" \
              +model.train_ds.use_cache=false \
              +model.validation_ds.use_cache=false \
              +model.test_ds.use_cache=false \
              trainer.devices=[1] \
              trainer.accelerator="gpu" \
              +trainer.fast_dev_run=true \
              exp_manager.exp_dir=null && \
            rm -rf "${data_dir}"'
          }
        }
        stage ('NER with TurkuNLP/bert-base-finnish-cased-v1') {
          steps {
            sh 'cd examples/nlp/token_classification && \
            python token_classification_train.py \
            model.dataset.data_dir=/home/TestData/nlp/token_classification_punctuation/ \
            trainer.devices=[0] \
            trainer.accelerator="gpu" \
            +trainer.fast_dev_run=true \
            model.dataset.use_cache=false \
            model.language_model.pretrained_model_name="TurkuNLP/bert-base-finnish-cased-v1" \
            exp_manager.exp_dir=null'
          }
        }
        stage('Evaluation script for Token Classification') {
          steps {
            sh 'python examples/nlp/token_classification/token_classification_evaluate.py \
            model.dataset.data_dir=/home/TestData/nlp/ner/ \
            model.dataset.use_cache=false \
            pretrained_model=/home/TestData/nlp/pretrained_models/NER_Model_with_BERT_base_uncased.nemo'
          }
        }
        stage('Evaluation script for Punctuation') {
          steps {
            sh 'data_dir="$(mktemp -d -p "$(pwd)")" && \
            cp /home/TestData/nlp/token_classification_punctuation/*.txt "${data_dir}"/ && \
            python examples/nlp/token_classification/punctuation_capitalization_train_evaluate.py \
              +do_training=false \
              +do_testing=true \
              model.test_ds.ds_item="${data_dir}" \
              ~model.train_ds \
              ~model.validation_ds \
              +model.test_ds.use_cache=false \
              pretrained_model=/home/TestData/nlp/pretrained_models/Punctuation_Capitalization_with_DistilBERT_base_uncased.nemo && \
            rm -rf "${data_dir}"'
          }
        }
        stage('L2: Punctuation & Capitalization, 2GPUs with DistilBERT, Fine-tuning on different data') {
          steps {
            sh 'cd examples/nlp/token_classification && \
            output_dir="$(mktemp -d -p "$(pwd)")" && \
            tmp_data_dir="$(mktemp -d -p "$(pwd)")" && \
            cp /home/TestData/nlp/token_classification_punctuation/*.txt "${tmp_data_dir}"/ && \
            python punctuation_capitalization_train_evaluate.py \
              model.train_ds.use_tarred_dataset=false \
              model.train_ds.ds_item="${tmp_data_dir}" \
              model.validation_ds.ds_item="${tmp_data_dir}" \
              model.test_ds.ds_item="${tmp_data_dir}" \
              model.language_model.pretrained_model_name=distilbert-base-uncased \
              +model.train_ds.use_cache=false \
              +model.validation_ds.use_cache=false \
              +model.test_ds.use_cache=false \
              trainer.devices=[0,1] \
              trainer.accelerator="gpu" \
              trainer.strategy=ddp \
              trainer.max_epochs=1 \
              +exp_manager.explicit_log_dir="${output_dir}" \
              +do_testing=true && \
            tmp_data_dir_2="$(mktemp -d -p "$(pwd)")" && \
            mv "${tmp_data_dir}"/* "${tmp_data_dir_2}" && \
            rm -rf "${tmp_data_dir}" && \
            python punctuation_capitalization_train_evaluate.py \
              model.train_ds.use_tarred_dataset=false \
              model.train_ds.ds_item="${tmp_data_dir_2}" \
              model.validation_ds.ds_item="${tmp_data_dir_2}" \
              model.test_ds.ds_item="${tmp_data_dir_2}" \
              pretrained_model="${output_dir}/checkpoints/Punctuation_and_Capitalization.nemo" \
              +model.train_ds.use_cache=false \
              +model.validation_ds.use_cache=false \
              +model.test_ds.use_cache=false \
              trainer.devices=[0,1] \
              trainer.accelerator="gpu" \
              trainer.strategy=ddp \
              trainer.max_epochs=1 \
              exp_manager=null && \
            rm -rf /workspace/NeMo/examples/nlp/token_classification/nemo_experiments \
              "${tmp_data_dir_2}" \
              "${output_dir}"'
          }
        }
      }
    }

    stage('Punctuation & Capitalization tarred dataset') {
      when {
        anyOf {
          branch 'main'
          changeRequest target: 'main'
        }
      }
      failFast true
      stages {
        stage('create and use tarred dataset') {
          steps {
            sh 'data_dir="$(mktemp -d -p "$(pwd)")" && \
            cp -r /home/TestData/nlp/token_classification_punctuation/*.txt \
              /home/TestData/nlp/token_classification_punctuation/wmt_wiki_10000 \
              "${data_dir}"/ && \
            usual_data=${data_dir}/wmt_wiki_10000 && \
            output_dir="$(mktemp -d -p "$(pwd)")" && \
            tarred_data=${output_dir}/train_tarred && \
            tokens_in_batch=2000 && \
            max_seq_length=512 && \
            lm_model=distilbert-base-uncased && \
            python examples/nlp/token_classification/data/create_punctuation_capitalization_tarred_dataset.py \
              --text ${usual_data}/input.txt \
              --labels ${usual_data}/labels.txt \
              --output_dir ${tarred_data} \
              --tokens_in_batch ${tokens_in_batch} \
              --max_seq_length 512 \
              --lines_per_dataset_fragment 2000 \
              --num_batches_per_tarfile 5 \
              --tar_file_prefix punctuation_capitalization \
              --tokenizer_name ${lm_model} \
              --use_fast_tokenizer \
              --pad_label O \
              --n_jobs 3 && \
            echo "Number of tarred files in dataset:" && \
            ls ${tarred_data}/*.tar | wc -l && \
            echo "Label id files in dataset:" && \
            ls ${tarred_data}/*.csv && \
            metadata_file=${tarred_data}/metadata.punctuation_capitalization.tokens${tokens_in_batch}.max_seq_length${max_seq_length}.${lm_model}.json && \
            python examples/nlp/token_classification/punctuation_capitalization_train_evaluate.py \
              model.validation_ds.ds_item="${data_dir}" \
              model.test_ds.ds_item="${data_dir}" \
              model.train_ds.ds_item=${tarred_data} \
              model.language_model.pretrained_model_name=${lm_model} \
              model.train_ds.use_tarred_dataset=true \
              model.train_ds.tar_metadata_file=${metadata_file} \
              +model.train_ds.use_cache=false \
              +model.validation_ds.use_cache=false \
              +model.test_ds.use_cache=false \
              trainer.devices=[0,1] \
              trainer.accelerator="gpu" \
              trainer.strategy=ddp \
              trainer.max_epochs=1 \
              +exp_manager.explicit_log_dir=${output_dir}/output && \
            rm -rf "${output_dir}" "${data_dir}"'
          }
        }
      }
    }

    stage('Punctuation & Capitalization, Different ways of passing labels to model') {
      when {
        anyOf {
          branch 'main'
          changeRequest target: 'main'
        }
      }
      failFast true
      stages {
        stage('Punctuation & Capitalization, Using model.common_datasest_parameters.label_vocab_dir') {
          steps {
            sh 'cd examples/nlp/token_classification && \
            work_dir="$(mktemp -d -p "$(pwd)")" && \
            label_vocab_dir="${work_dir}/labels" && \
            mkdir -p ${label_vocab_dir} && \
            data_dir="${work_dir}/data" && \
            mkdir -p "${data_dir}" && \
            cp /home/TestData/nlp/token_classification_punctuation/*.txt "${data_dir}" && \
            output_dir="${work_dir}/output" && \
            mkdir -p "${output_dir}" && \
            punct_label_vocab="${label_vocab_dir}/punct_label_vocab.csv" && \
            capit_label_vocab="${label_vocab_dir}/capit_label_vocab.csv" && \
            printf "O\n,\n.\n?\n" > "${punct_label_vocab}" && \
            printf "O\nU\n" > "${capit_label_vocab}" && \
            python punctuation_capitalization_train_evaluate.py \
              model.train_ds.use_tarred_dataset=false \
              model.train_ds.ds_item="${data_dir}" \
              model.validation_ds.ds_item="${data_dir}" \
              model.test_ds.ds_item="${data_dir}" \
              model.language_model.pretrained_model_name=distilbert-base-uncased \
              model.common_dataset_parameters.label_vocab_dir="${label_vocab_dir}" \
              model.class_labels.punct_labels_file="$(basename "${punct_label_vocab}")" \
              model.class_labels.capit_labels_file="$(basename "${capit_label_vocab}")" \
              +model.train_ds.use_cache=false \
              +model.validation_ds.use_cache=false \
              +model.test_ds.use_cache=false \
              trainer.devices=[0,1] \
              trainer.strategy=ddp \
              trainer.max_epochs=1 \
              +exp_manager.explicit_log_dir="${output_dir}" \
              +do_testing=false && \
            python punctuation_capitalization_train_evaluate.py \
              +do_training=false \
              +do_testing=true \
              ~model.train_ds \
              ~model.validation_ds \
              model.test_ds.ds_item="${data_dir}" \
              pretrained_model="${output_dir}/checkpoints/Punctuation_and_Capitalization.nemo" \
              +model.train_ds.use_cache=false \
              +model.validation_ds.use_cache=false \
              +model.test_ds.use_cache=false \
              trainer.devices=[0,1] \
              trainer.strategy=ddp \
              trainer.max_epochs=1 \
              exp_manager=null && \
            rm -rf "${work_dir}"'
          }
        }
        stage('Punctuation & Capitalization, Using model.common_datasest_parameters.{punct,capit}_label_ids') {
          steps {
            sh 'cd examples/nlp/token_classification && \
            work_dir="$(mktemp -d -p "$(pwd)")" && \
            output_dir="${work_dir}/output" && \
            mkdir -p "${output_dir}" && \
            data_dir="${work_dir}/data" && \
            mkdir -p "${data_dir}" && \
            cp /home/TestData/nlp/token_classification_punctuation/*.txt "${data_dir}" && \
            conf_name=punctuation_capitalization_config_with_ids && \
            cp conf/punctuation_capitalization_config.yaml "${work_dir}/${conf_name}.yaml" && \
            sed -i $\'s/punct_label_ids: null/punct_label_ids: {O: 0, \\\',\\\': 1, .: 2, \\\'?\\\': 3}/\' \
              "${work_dir}/${conf_name}.yaml" && \
            sed -i $\'s/capit_label_ids: null/capit_label_ids: {O: 0, U: 1}/\' \
              "${work_dir}/${conf_name}.yaml" && \
            python punctuation_capitalization_train_evaluate.py \
              --config-path "${work_dir}" \
              --config-name "${conf_name}" \
              model.train_ds.use_tarred_dataset=false \
              model.train_ds.ds_item="${data_dir}" \
              model.validation_ds.ds_item="${data_dir}" \
              model.test_ds.ds_item="${data_dir}" \
              model.language_model.pretrained_model_name=distilbert-base-uncased \
              +model.train_ds.use_cache=false \
              +model.validation_ds.use_cache=false \
              +model.test_ds.use_cache=false \
              trainer.devices=[0,1] \
              trainer.strategy=ddp \
              trainer.max_epochs=1 \
              +exp_manager.explicit_log_dir="${output_dir}" \
              +do_testing=false && \
            python punctuation_capitalization_train_evaluate.py \
              +do_training=false \
              +do_testing=true \
              ~model.train_ds \
              ~model.validation_ds \
              model.test_ds.ds_item="${data_dir}" \
              pretrained_model="${output_dir}/checkpoints/Punctuation_and_Capitalization.nemo" \
              +model.train_ds.use_cache=false \
              +model.validation_ds.use_cache=false \
              +model.test_ds.use_cache=false \
              trainer.devices=[0,1] \
              trainer.strategy=ddp \
              trainer.max_epochs=1 \
              exp_manager=null && \
            rm -rf "${work_dir}"'
          }
        }
      }
    }
    stage('Punctuation & Capitalization inference') {
      when {
        anyOf {
          branch 'main'
          changeRequest target: 'main'
        }
      }
      failFast true
      stages {
        stage('Restore punctuation and capitalization in long text') {
          steps {
            sh 'output_dir="$(mktemp -d -p "$(pwd)")" && \
            python examples/nlp/token_classification/punctuate_capitalize_infer.py \
              --input_manifest /home/TestData/nlp/token_classification_punctuation/iwslt_tst2019.manifest \
              --output_text "${output_dir}/iwslt_inference_result.txt" \
              --max_seq_length 92 \
              --step 8 \
              --margin 16 \
              --pretrained_name punctuation_en_bert \
              --batch_size 32 && \
            rm -rf "${output_dir}"'
          }
        }
      }
    }

    stage('L2: Parallel Pretraining BERT pretraining from Text/Preprocessed') {
      when {
        anyOf {
          branch 'main'
          changeRequest target: 'main'
        }
      }
      failFast true
      parallel {
        stage('L2: Pretraining BERT pretraining from Text') {
            steps {
              sh 'cd examples/nlp/language_modeling && \
              python bert_pretraining.py \
              --config-name=bert_pretraining_from_text_config.yaml \
              trainer.devices=[0] \
              trainer.accelerator="gpu" \
              trainer.precision=16 \
              +trainer.fast_dev_run=true \
              model.train_ds.data_file=/home/TestData/nlp/wikitext-2/train.txt  \
              model.train_ds.batch_size=32 \
              model.validation_ds.data_file=/home/TestData/nlp/wikitext-2/valid.txt  \
              model.validation_ds.batch_size=32 \
              model.language_model.config_file=/home/TestData/nlp/bert_configs/bert_3200.json \
              model.optim.lr=0.01 \
              model.optim.sched.warmup_ratio=0.1 \
              model.tokenizer.tokenizer_name=sentencepiece \
              model.tokenizer.tokenizer_model=/home/TestData/nlp/wikitext-2/tokenizer_bpe_v3193/tokenizer.model \
              model.mask_prob=0.15 \
              model.short_seq_prob=0.1 \
              exp_manager.exp_dir=PretrainingBERTFromText \
              '
              sh 'rm -f /home/TestData/nlp/wikitext-2/*.pkl'
              sh 'rm -rf examples/nlp/language_modeling/PretrainingBERTFromText'
              sh 'ls -lha examples/nlp/language_modeling'
            }
        }
        stage('L2: Pretraining BERT from Preprocessed') {
            steps {
              sh 'cd examples/nlp/language_modeling && \
              python bert_pretraining.py \
              --config-name=bert_pretraining_from_preprocessed_config.yaml \
              trainer.devices=[1] \
              trainer.accelerator="gpu" \
              trainer.precision=16 \
              +trainer.fast_dev_run=false \
              +trainer.max_epochs=1 \
              +trainer.limit_val_batches=0 \
              +trainer.limit_train_batches=1 \
              model.train_ds.data_file=/home/TestData/nlp/wiki_book_mini/training \
              model.train_ds.batch_size=8 \
              model.language_model.lm_checkpoint=/home/TestData/nlp/bert_ckpts/nemo1.0/bert_base_uncased_mlm_final_1074591_nemo1.0.pt \
              model.language_model.config_file=/home/TestData/nlp/bert_configs/uncased_L-12_H-768_A-12.json \
              model.optim.lr=0.875e-4 \
              model.optim.weight_decay=0.01 \
              model.optim.sched.warmup_ratio=0.01 \
              exp_manager.exp_dir=PretrainingBERTFromPreprocessed \
              exp_manager.create_checkpoint_callback=False \
              '
              sh 'rm -rf examples/nlp/language_modeling/PretrainingBERTFromPreprocessed'
              sh 'ls -lha examples/nlp/language_modeling'
            }
        }
      }
    }

    stage('L2: Entity Linking') {
      when {
        anyOf {
          branch 'main'
          changeRequest target: 'main'
        }
      }
      failFast true
      parallel {
        stage ('Self Alignment Pretraining BERT') {
           steps {
             sh 'cd examples/nlp/entity_linking && \
             python self_alignment_pretraining.py \
             project_dir=. \
             trainer.val_check_interval=3 \
             model.raw_data=None \
             model.train_ds.data_file=/home/TestData/nlp/entity_linking/tiny_example_train_pairs.tsv \
             model.validation_ds.data_file=/home/TestData/nlp/entity_linking/tiny_example_validation_pairs.tsv \
             model.train_ds.batch_size=8 \
             model.validation_ds.batch_size=8 \
             exp_manager.exp_dir=null'
          }
        }
      }
    }

    // TODO: remove +model.optim.capturable=True when Pytorch fix: https://github.com/pytorch/pytorch/pull/81858
    // is in the release container
    stage('L2: NMT Attention is All You Need Training') {
      when {
        anyOf {
          branch 'main'
          changeRequest target: 'main'
        }
      }
      failFast true
      parallel {
        stage('L2: NMT Training Post-LN') {
            steps {
              sh 'python examples/nlp/machine_translation/enc_dec_nmt.py \
              --config-path=conf \
              --config-name=aayn_base \
              do_testing=false \
              model.train_ds.src_file_name=/home/TestData/nlp/nmt/toy_data/wmt14-de-en.src \
              model.train_ds.tgt_file_name=/home/TestData/nlp/nmt/toy_data/wmt14-de-en.ref \
              model.validation_ds.src_file_name=/home/TestData/nlp/nmt/toy_data/wmt14-de-en.src \
              model.validation_ds.tgt_file_name=/home/TestData/nlp/nmt/toy_data/wmt14-de-en.src \
              model.test_ds.src_file_name=/home/TestData/nlp/nmt/toy_data/wmt14-de-en.src \
              model.test_ds.tgt_file_name=/home/TestData/nlp/nmt/toy_data/wmt14-de-en.src \
              model.encoder_tokenizer.tokenizer_model=/home/TestData/nlp/nmt/toy_data/spm_4k_ende.model \
              model.decoder_tokenizer.tokenizer_model=/home/TestData/nlp/nmt/toy_data/spm_4k_ende.model \
              model.encoder.num_layers=1 \
              model.encoder.hidden_size=64 \
              model.encoder.inner_size=256 \
              model.decoder.num_layers=1 \
              model.decoder.hidden_size=64 \
              model.decoder.inner_size=256 \
              +model.optim.capturable=True \
              trainer.devices=[0] \
              trainer.accelerator="gpu" \
              +trainer.val_check_interval=2 \
              +trainer.limit_val_batches=1 \
              +trainer.max_steps=2 \
              trainer.precision=16 \
              +exp_manager.explicit_log_dir=examples/nlp/machine_translation/nmt_results \
              +exp_manager.create_checkpoint_callback=true \
              '
              sh 'python examples/nlp/machine_translation/enc_dec_nmt.py \
              --config-path=conf \
              --config-name=aayn_base \
              do_testing=true \
              model.train_ds.src_file_name=/home/TestData/nlp/nmt/toy_data/wmt14-de-en.src \
              model.train_ds.tgt_file_name=/home/TestData/nlp/nmt/toy_data/wmt14-de-en.ref \
              model.validation_ds.src_file_name=/home/TestData/nlp/nmt/toy_data/wmt14-de-en.src \
              model.validation_ds.tgt_file_name=/home/TestData/nlp/nmt/toy_data/wmt14-de-en.src \
              model.test_ds.src_file_name=/home/TestData/nlp/nmt/toy_data/wmt14-de-en.src \
              model.test_ds.tgt_file_name=/home/TestData/nlp/nmt/toy_data/wmt14-de-en.src \
              model.encoder_tokenizer.tokenizer_model=/home/TestData/nlp/nmt/toy_data/spm_4k_ende.model \
              model.decoder_tokenizer.tokenizer_model=/home/TestData/nlp/nmt/toy_data/spm_4k_ende.model \
              model.encoder.num_layers=1 \
              model.encoder.hidden_size=64 \
              model.encoder.inner_size=256 \
              model.decoder.num_layers=1 \
              model.decoder.hidden_size=64 \
              model.decoder.inner_size=256 \
              +model.optim.capturable=True \
              trainer.devices=[0] \
              trainer.accelerator="gpu" \
              +trainer.val_check_interval=10 \
              +trainer.limit_val_batches=1 \
              +trainer.limit_test_batches=1 \
              +trainer.max_steps=10 \
              +exp_manager.explicit_log_dir=examples/nlp/machine_translation/nmt_results \
              +exp_manager.create_checkpoint_callback=true \
              +exp_manager.resume_if_exists=True \
              '
              sh 'rm -rf examples/nlp/machine_translation/nmt_results'
            }
        }

        stage('L2: NMT Training Pre-LN') {
            steps {
              sh 'cd examples/nlp/machine_translation && \
              python enc_dec_nmt.py \
              --config-path=conf \
              --config-name=aayn_base \
              do_testing=true \
              model.train_ds.src_file_name=/home/TestData/nlp/nmt/toy_data/wmt14-de-en.src \
              model.train_ds.tgt_file_name=/home/TestData/nlp/nmt/toy_data/wmt14-de-en.ref \
              model.validation_ds.src_file_name=/home/TestData/nlp/nmt/toy_data/wmt14-de-en.src \
              model.validation_ds.tgt_file_name=/home/TestData/nlp/nmt/toy_data/wmt14-de-en.src \
              model.test_ds.src_file_name=/home/TestData/nlp/nmt/toy_data/wmt14-de-en.src \
              model.test_ds.tgt_file_name=/home/TestData/nlp/nmt/toy_data/wmt14-de-en.src \
              model.encoder_tokenizer.tokenizer_model=/home/TestData/nlp/nmt/toy_data/spm_4k_ende.model \
              model.decoder_tokenizer.tokenizer_model=/home/TestData/nlp/nmt/toy_data/spm_4k_ende.model \
              model.encoder.pre_ln=true \
              model.decoder.pre_ln=true \
              trainer.devices=[1] \
              trainer.accelerator="gpu" \
              +trainer.fast_dev_run=true \
              +trainer.limit_test_batches=2 \
              exp_manager=null \
              '
            }
        }
        stage('L2: NMT Multi-Validation') {
            steps {
              sh 'cd examples/nlp/machine_translation && \
              python enc_dec_nmt.py \
              --config-path=conf \
              --config-name=aayn_base \
              do_testing=true \
              model.train_ds.src_file_name=/home/TestData/nlp/nmt/toy_data/wmt14-en-de.src \
              model.train_ds.tgt_file_name=/home/TestData/nlp/nmt/toy_data/wmt14-en-de.ref \
              model.validation_ds.src_file_name=[/home/TestData/nlp/nmt/toy_data/wmt13-en-de.src,/home/TestData/nlp/nmt/toy_data/wmt14-en-de.src] \
              model.validation_ds.tgt_file_name=[/home/TestData/nlp/nmt/toy_data/wmt13-en-de.ref,/home/TestData/nlp/nmt/toy_data/wmt14-en-de.ref] \
              model.test_ds.src_file_name=[/home/TestData/nlp/nmt/toy_data/wmt13-en-de.src,/home/TestData/nlp/nmt/toy_data/wmt14-en-de.src] \
              model.test_ds.tgt_file_name=[/home/TestData/nlp/nmt/toy_data/wmt13-en-de.ref,/home/TestData/nlp/nmt/toy_data/wmt14-en-de.ref] \
              model.encoder_tokenizer.tokenizer_model=/home/TestData/nlp/nmt/toy_data/spm_4k_ende.model \
              model.decoder_tokenizer.tokenizer_model=/home/TestData/nlp/nmt/toy_data/spm_4k_ende.model \
              trainer.devices=[0] \
              trainer.accelerator="gpu" \
              +trainer.fast_dev_run=true \
              +trainer.limit_test_batches=2 \
              exp_manager=null \
              '
            }
        }
      }
    }

    stage('L2: NMT Attention is All You Need Inference') {
      when {
        anyOf {
          branch 'main'
          changeRequest target: 'main'
        }
      }
      failFast true
      steps {
        sh 'cd examples/nlp/machine_translation && \
        python nmt_transformer_infer.py \
        --model=/home/TestData/nlp/nmt/toy_data/enes_v16k_s100k_6x6.nemo \
        --srctext=/home/TestData/nlp/nmt/toy_data/wmt14-de-en.test.src \
        --tgtout=/home/TestData/nlp/nmt/toy_data/out.txt \
        --target_lang en \
        --source_lang de \
        '
      }
    }

    stage('L2: NMT Attention is All You Need Finetuning') {
      when {
        anyOf {
          branch 'main'
          changeRequest target: 'main'
        }
      }
      failFast true
      steps {
        sh "cd examples/nlp/machine_translation && \
        python enc_dec_nmt_finetune.py \
        model_path=/home/TestData/nlp/nmt/toy_data/enes_v16k_s100k_6x6.nemo \
        trainer.devices=[0] \
        ~trainer.max_epochs \
        model.train_ds.src_file_name=/home/TestData/nlp/nmt/toy_data/wmt14-de-en.src \
        model.train_ds.tgt_file_name=/home/TestData/nlp/nmt/toy_data/wmt14-de-en.ref \
        model.validation_ds.src_file_name=/home/TestData/nlp/nmt/toy_data/wmt14-de-en.src \
        model.validation_ds.tgt_file_name=/home/TestData/nlp/nmt/toy_data/wmt14-de-en.src \
        model.test_ds.src_file_name=/home/TestData/nlp/nmt/toy_data/wmt14-de-en.src \
        model.test_ds.tgt_file_name=/home/TestData/nlp/nmt/toy_data/wmt14-de-en.src \
        +trainer.val_check_interval=10 \
        +trainer.limit_val_batches=1 \
        +trainer.limit_test_batches=1 \
        +trainer.max_steps=10 \
        +exp_manager.exp_dir=examples/nlp/machine_translation/nmt_finetune \
        +exp_manager.create_checkpoint_callback=True \
        +exp_manager.checkpoint_callback_params.monitor=val_sacreBLEU \
        +exp_manager.checkpoint_callback_params.mode=max \
        +exp_manager.checkpoint_callback_params.save_best_model=true \
        "
        sh "rm -rf examples/nlp/machine_translation/nmt_finetune"
      }
    }


    stage('L2: NMT Tarred Dataset Creation') {
      when {
        anyOf {
          branch 'main'
          changeRequest target: 'main'
        }
      }
      failFast true
      parallel {
        stage('L2: NMT Auto Tarred Dataset Creation') {
            steps {
              sh 'cd examples/nlp/machine_translation && \
              python enc_dec_nmt.py \
              --config-path=conf \
              --config-name=aayn_base \
              do_training=false \
              model.preproc_out_dir=$PWD/preproc_out_dir \
              model.train_ds.use_tarred_dataset=true \
              model.train_ds.n_preproc_jobs=2 \
              model.train_ds.lines_per_dataset_fragment=500 \
              model.train_ds.num_batches_per_tarfile=10 \
              model.train_ds.src_file_name=/home/TestData/nlp/nmt/toy_data/wmt14-de-en.src \
              model.train_ds.tgt_file_name=/home/TestData/nlp/nmt/toy_data/wmt14-de-en.ref \
              model.validation_ds.src_file_name=/home/TestData/nlp/nmt/toy_data/wmt14-de-en.src \
              model.validation_ds.tgt_file_name=/home/TestData/nlp/nmt/toy_data/wmt14-de-en.src \
              model.encoder_tokenizer.vocab_size=2000 \
              model.decoder_tokenizer.vocab_size=2000 \
              ~model.test_ds \
              trainer.devices=[0] \
              trainer.accelerator="gpu" \
              +trainer.fast_dev_run=true \
              exp_manager=null \
              '
            }
        }

        stage('L2: NMT Script Tarred Dataset Creation') {
            steps {
              sh 'cd examples/nlp/machine_translation && \
              python create_tarred_parallel_dataset.py \
              --src_fname /home/TestData/nlp/nmt/toy_data/wmt14-de-en.src \
              --tgt_fname /home/TestData/nlp/nmt/toy_data/wmt14-de-en.ref \
              --out_dir $PWD/out_dir \
              --encoder_tokenizer_vocab_size=2000 \
              --decoder_tokenizer_vocab_size=2000 \
              --tokens_in_batch=1000 \
              --lines_per_dataset_fragment=500 \
              --num_batches_per_tarfile=10 \
              --n_preproc_jobs=2 \
              '
            }
        }
      }
    }
    // stage('L2: Megatron NMT Training TP=2') {
    //   when {
    //     anyOf {
    //       branch 'main'
    //       changeRequest target: 'main'
    //     }
    //   }
    //   failFast true
    //   steps {
    //     sh "python examples/nlp/machine_translation/megatron_nmt_training.py \
    //     trainer.devices=2 \
    //     trainer.accelerator=gpu \
    //     trainer.log_every_n_steps=1 \
    //     trainer.val_check_interval=10 \
    //     +trainer.limit_val_batches=2 \
    //     trainer.accumulate_grad_batches=1 \
    //     trainer.max_steps=10 \
    //     trainer.precision=16 \
    //     trainer.gradient_clip_val=1.0 \
    //     exp_manager.exp_dir=examples/nlp/machine_translation/megatron_nmt_results \
    //     model.tensor_model_parallel_size=2 \
    //     model.seq_length=128 \
    //     model.encoder.num_layers=4 \
    //     model.encoder.hidden_size=64 \
    //     model.encoder.num_attention_heads=8 \
    //     model.encoder.activation='swiglu' \
    //     model.encoder.masked_softmax_fusion=False \
    //     model.encoder.bias_activation_fusion=False \
    //     model.encoder.activations_checkpoint_method='block' \
    //     model.encoder.activations_checkpoint_num_layers=1 \
    //     model.decoder.num_layers=2 \
    //     model.decoder.hidden_size=64 \
    //     model.decoder.num_attention_heads=8 \
    //     model.decoder.activation='swiglu' \
    //     model.decoder.masked_softmax_fusion=False \
    //     model.decoder.bias_activation_fusion=False \
    //     model.decoder.activations_checkpoint_method='block' \
    //     model.decoder.activations_checkpoint_num_layers=1 \
    //     model.micro_batch_size=2 \
    //     model.global_batch_size=4 \
    //     model.train_ds.src_file_name=/home/TestData/nlp/nmt/toy_data/wmt14-de-en.src \
    //     model.train_ds.tgt_file_name=/home/TestData/nlp/nmt/toy_data/wmt14-de-en.ref \
    //     model.validation_ds.src_file_name=/home/TestData/nlp/nmt/toy_data/wmt14-de-en.src \
    //     model.validation_ds.tgt_file_name=/home/TestData/nlp/nmt/toy_data/wmt14-de-en.ref \
    //     model.train_ds.num_workers=1 \
    //     model.validation_ds.num_workers=1 \
    //     ~model.test_ds \
    //     model.train_ds.dataset_type=text_memmap \
    //     model.encoder_tokenizer.library=sentencepiece \
    //     model.encoder_tokenizer.model=/home/TestData/nlp/nmt/toy_data/spm_64k_all_langs_plus_en.model \
    //     model.decoder_tokenizer.library=sentencepiece \
    //     model.decoder_tokenizer.model=/home/TestData/nlp/nmt/toy_data/spm_64k_all_langs_plus_en.model"
    //     // Change val_check_interval to 1 for resume as the len(dataloder) is 1 due to max_steps being the same as that of training and Lightning 2.0 raises an error
    //     // if val_check_interval > len(dataloder: https://github.com/Lightning-AI/lightning/blob/2.0.6/src/lightning/pytorch/loops/fit_loop.py#L259 at the beginning of fit_loop.run()
    //     sh "python examples/nlp/machine_translation/megatron_nmt_training.py \
    //     trainer.devices=2 \
    //     trainer.accelerator=gpu \
    //     trainer.log_every_n_steps=1 \
    //     trainer.val_check_interval=1 \
    //     +trainer.limit_val_batches=2 \
    //     trainer.accumulate_grad_batches=1 \
    //     trainer.max_steps=10 \
    //     trainer.precision=16 \
    //     trainer.gradient_clip_val=1.0 \
    //     exp_manager.exp_dir=examples/nlp/machine_translation/megatron_nmt_results \
    //     model.tensor_model_parallel_size=2 \
    //     model.seq_length=128 \
    //     model.encoder.num_layers=4 \
    //     model.encoder.hidden_size=64 \
    //     model.encoder.num_attention_heads=8 \
    //     model.encoder.activation='swiglu' \
    //     model.encoder.masked_softmax_fusion=False \
    //     model.encoder.bias_activation_fusion=False \
    //     model.encoder.activations_checkpoint_method='block' \
    //     model.encoder.activations_checkpoint_num_layers=1 \
    //     model.decoder.num_layers=2 \
    //     model.decoder.hidden_size=64 \
    //     model.decoder.num_attention_heads=8 \
    //     model.decoder.activation='swiglu' \
    //     model.decoder.masked_softmax_fusion=False \
    //     model.decoder.bias_activation_fusion=False \
    //     model.decoder.activations_checkpoint_method='block' \
    //     model.decoder.activations_checkpoint_num_layers=1 \
    //     model.micro_batch_size=2 \
    //     model.global_batch_size=4 \
    //     model.train_ds.src_file_name=/home/TestData/nlp/nmt/toy_data/wmt14-de-en.src \
    //     model.train_ds.tgt_file_name=/home/TestData/nlp/nmt/toy_data/wmt14-de-en.ref \
    //     model.validation_ds.src_file_name=/home/TestData/nlp/nmt/toy_data/wmt14-de-en.src \
    //     model.validation_ds.tgt_file_name=/home/TestData/nlp/nmt/toy_data/wmt14-de-en.ref \
    //     model.train_ds.num_workers=1 \
    //     model.validation_ds.num_workers=1 \
    //     ~model.test_ds \
    //     model.train_ds.dataset_type=text_memmap \
    //     model.encoder_tokenizer.library=sentencepiece \
    //     model.encoder_tokenizer.model=/home/TestData/nlp/nmt/toy_data/spm_64k_all_langs_plus_en.model \
    //     model.decoder_tokenizer.library=sentencepiece \
    //     model.decoder_tokenizer.model=/home/TestData/nlp/nmt/toy_data/spm_64k_all_langs_plus_en.model"
    //     sh "rm -rf examples/nlp/machine_translation/megatron_nmt_results"
    //   }
    // }
    stage('L2: Megatron BART Perceiver MIM Training TP=2') {
      // Testing Megatron hidden transformations
      when {
        anyOf {
          branch 'main'
          changeRequest target: 'main'
        }
      }
      failFast true
      steps {
        sh "python examples/nlp/language_modeling/megatron_bart_pretraining.py \
        trainer.devices=2 \
        trainer.accelerator=gpu \
        trainer.log_every_n_steps=1 \
        trainer.val_check_interval=10 \
        trainer.limit_val_batches=2 \
        trainer.accumulate_grad_batches=1 \
        trainer.max_steps=10 \
        trainer.precision=16 \
        trainer.gradient_clip_val=1.0 \
        exp_manager.exp_dir=examples/nlp/language_modeling/megatron_mim_results \
        model.tensor_model_parallel_size=2 \
        model.seq_length=128 \
        model.encoder.num_layers=4 \
        model.encoder.hidden_size=64 \
        model.encoder.arch=perceiver \
        model.encoder.num_attention_heads=8 \
        model.encoder.activation='swiglu' \
        model.encoder.masked_softmax_fusion=False \
        model.encoder.bias_activation_fusion=False \
        model.encoder.activations_checkpoint_method='block' \
        model.encoder.activations_checkpoint_num_layers=1 \
        model.decoder.num_layers=2 \
        model.decoder.hidden_size=64 \
        model.decoder.num_attention_heads=8 \
        model.decoder.activation='swiglu' \
        model.decoder.masked_softmax_fusion=False \
        model.decoder.bias_activation_fusion=False \
        model.decoder.activations_checkpoint_method='block' \
        model.decoder.activations_checkpoint_num_layers=1 \
        model.micro_batch_size=2 \
        model.global_batch_size=4 \
        model.data.data_impl=text_mmap \
        model.data.data_prefix=[1.0,/home/TestData/nlp/nmt/toy_data/wmt14-de-en.src] \
        model.data.splits_string=\'\"800,100,100\"\' \
        model.data.whole_word_masking=False \
        model.tokenizer.library=sentencepiece \
        model.tokenizer.model=/home/TestData/nlp/nmt/toy_data/spm_64k_all_langs_plus_en.model \
        ++model.hiddens.enc_output_name=z \
        ++model.hiddens.transform.q_z_given_x.cls_name=cond_gaussian \
        ++model.hiddens.transform.q_z_given_x.hidden_size=64 \
        ++model.hiddens.loss.mim.cls_name=a_mim \
        ++model.hiddens.loss.mim.loss_weight=0.5"
        // Change val_check_interval to 1 for resume as the len(dataloder) is 1 due to max_steps being the same as that of training and Lightning 2.0 raises an error
        // if val_check_interval > len(dataloder: https://github.com/Lightning-AI/lightning/blob/2.0.6/src/lightning/pytorch/loops/fit_loop.py#L259 at the beginning of fit_loop.run()
        sh "python examples/nlp/language_modeling/megatron_bart_pretraining.py \
        trainer.devices=2 \
        trainer.accelerator=gpu \
        trainer.log_every_n_steps=1 \
        trainer.val_check_interval=1 \
        trainer.limit_val_batches=2 \
        trainer.accumulate_grad_batches=1 \
        trainer.max_steps=10 \
        trainer.precision=16 \
        trainer.gradient_clip_val=1.0 \
        exp_manager.exp_dir=examples/nlp/language_modeling/megatron_mim_results \
        model.tensor_model_parallel_size=2 \
        model.seq_length=128 \
        model.encoder.num_layers=4 \
        model.encoder.hidden_size=64 \
        model.encoder.arch=perceiver \
        model.encoder.num_attention_heads=8 \
        model.encoder.activation='swiglu' \
        model.encoder.masked_softmax_fusion=False \
        model.encoder.bias_activation_fusion=False \
        model.encoder.activations_checkpoint_method='block' \
        model.encoder.activations_checkpoint_num_layers=1 \
        model.decoder.num_layers=2 \
        model.decoder.hidden_size=64 \
        model.decoder.num_attention_heads=8 \
        model.decoder.activation='swiglu' \
        model.decoder.masked_softmax_fusion=False \
        model.decoder.bias_activation_fusion=False \
        model.decoder.activations_checkpoint_method='block' \
        model.decoder.activations_checkpoint_num_layers=1 \
        model.micro_batch_size=2 \
        model.global_batch_size=4 \
        model.data.data_impl=text_mmap \
        model.data.data_prefix=[1.0,/home/TestData/nlp/nmt/toy_data/wmt14-de-en.src] \
        model.data.splits_string=\'\"800,100,100\"\' \
        model.data.whole_word_masking=False \
        model.tokenizer.library=sentencepiece \
        model.tokenizer.model=/home/TestData/nlp/nmt/toy_data/spm_64k_all_langs_plus_en.model \
        ++model.hiddens.enc_output_name=z \
        ++model.hiddens.transform.q_z_given_x.cls_name=cond_gaussian \
        ++model.hiddens.transform.q_z_given_x.hidden_size=64 \
        ++model.hiddens.loss.mim.cls_name=a_mim \
        ++model.hiddens.loss.mim.loss_weight=0.5"
        sh "rm -rf examples/nlp/language_modeling/megatron_mim_results"
      }
    }
    // stage('L2: NMT Bottleneck Fallback') {
    //   when {
    //     anyOf {
    //       branch 'main'
    //       changeRequest target: 'main'
    //     }
    //   }
    //   failFast true
    //   parallel {
    //     stage('L2: seq2seq (no bottleneck)') {
    //         steps {
    //           sh 'cd examples/nlp/machine_translation && \
    //           enc_dec_nmt-bottleneck.py \
    //           --config-path=conf \
    //           --config-name=aayn_bottleneck \
    //           do_testing=true \
    //           model.model_type=nll \
    //           model.encoder.arch=seq2seq \
    //           model.encoder.hidden_steps=1 \
    //           model.encoder.hidden_blocks=1 \
    //           model.encoder.hidden_init_method=params \
    //           model.encoder.hidden_size=64 \
    //           model.encoder.inner_size=128 \
    //           model.encoder.num_attention_heads=2 \
    //           model.encoder.num_layers=2 \
    //           model.decoder.hidden_size=64 \
    //           model.decoder.inner_size=128 \
    //           model.decoder.num_attention_heads=2 \
    //           model.decoder.num_layers=2 \
    //           model.train_ds.src_file_name=/home/TestData/nlp/nmt/toy_data/wmt14-en-de.src \
    //           model.train_ds.tgt_file_name=/home/TestData/nlp/nmt/toy_data/wmt14-en-de.ref \
    //           model.validation_ds.src_file_name=[/home/TestData/nlp/nmt/toy_data/wmt13-en-de.src,/home/TestData/nlp/nmt/toy_data/wmt14-en-de.src] \
    //           model.validation_ds.tgt_file_name=[/home/TestData/nlp/nmt/toy_data/wmt13-en-de.ref,/home/TestData/nlp/nmt/toy_data/wmt14-en-de.ref] \
    //           model.test_ds.src_file_name=/home/TestData/nlp/nmt/toy_data/wmt13-en-de.src \
    //           model.test_ds.tgt_file_name=/home/TestData/nlp/nmt/toy_data/wmt13-en-de.ref \
    //           model.encoder_tokenizer.tokenizer_model=/home/TestData/nlp/nmt/toy_data/spm_4k_ende.model \
    //           model.decoder_tokenizer.tokenizer_model=/home/TestData/nlp/nmt/toy_data/spm_4k_ende.model \
    //           trainer.devices=[1] \
    //           trainer.accelerator="gpu" \
    //           +trainer.fast_dev_run=true \
    //           +trainer.limit_test_batches=2 \
    //           exp_manager=null \
    //           '
    //         }
    //     }
    //   }
    // }
    // stage('L2: NMT Bottleneck Architecture') {
    //   when {
    //     anyOf {
    //       branch 'main'
    //       changeRequest target: 'main'
    //     }
    //   }
    //   failFast true
    //   parallel {
    //     stage('Bridge Encoder (identity)') {
    //         steps {
    //           sh 'cd examples/nlp/machine_translation && \
    //           enc_dec_nmt-bottleneck.py \
    //           --config-path=conf \
    //           --config-name=aayn_bottleneck \
    //           do_testing=true \
    //           model.model_type=nll \
    //           model.encoder.arch=bridge \
    //           model.encoder.hidden_steps=1 \
    //           model.encoder.hidden_blocks=1 \
    //           model.encoder.hidden_init_method=identity \
    //           model.encoder.hidden_size=64 \
    //           model.encoder.inner_size=128 \
    //           model.encoder.num_attention_heads=2 \
    //           model.encoder.num_layers=2 \
    //           model.decoder.hidden_size=64 \
    //           model.decoder.inner_size=128 \
    //           model.decoder.num_attention_heads=2 \
    //           model.decoder.num_layers=2 \
    //           model.train_ds.src_file_name=/home/TestData/nlp/nmt/toy_data/wmt14-de-en.src \
    //           model.train_ds.tgt_file_name=/home/TestData/nlp/nmt/toy_data/wmt14-de-en.ref \
    //           model.validation_ds.src_file_name=/home/TestData/nlp/nmt/toy_data/wmt14-de-en.src \
    //           model.validation_ds.tgt_file_name=/home/TestData/nlp/nmt/toy_data/wmt14-de-en.src \
    //           model.test_ds.src_file_name=/home/TestData/nlp/nmt/toy_data/wmt14-de-en.src \
    //           model.test_ds.tgt_file_name=/home/TestData/nlp/nmt/toy_data/wmt14-de-en.src \
    //           model.encoder_tokenizer.tokenizer_model=/home/TestData/nlp/nmt/toy_data/spm_4k_ende.model \
    //           model.decoder_tokenizer.tokenizer_model=/home/TestData/nlp/nmt/toy_data/spm_4k_ende.model \
    //		 trainer.devices=[0] \
    // 		 trainer.accelerator="gpu" \
    //           +trainer.fast_dev_run=true \
    //           +trainer.limit_test_batches=2 \
    //           exp_manager=null \
    //           '
    //         }
    //     }
    //     stage('Perceiver Encoder (params)') {
    //         steps {
    //           sh 'cd examples/nlp/machine_translation && \
    //           enc_dec_nmt-bottleneck.py \
    //           --config-path=conf \
    //           --config-name=aayn_bottleneck \
    //           do_testing=true \
    //           model.model_type=nll \
    //           model.encoder.arch=perceiver \
    //           model.encoder.hidden_steps=1 \
    //           model.encoder.hidden_blocks=1 \
    //           model.encoder.hidden_init_method=params \
    //           model.encoder.hidden_size=64 \
    //           model.encoder.inner_size=128 \
    //           model.encoder.num_attention_heads=2 \
    //           model.encoder.num_layers=2 \
    //           model.decoder.hidden_size=64 \
    //           model.decoder.inner_size=128 \
    //           model.decoder.num_attention_heads=2 \
    //           model.decoder.num_layers=2 \
    //           model.train_ds.src_file_name=/home/TestData/nlp/nmt/toy_data/wmt14-de-en.src \
    //           model.train_ds.tgt_file_name=/home/TestData/nlp/nmt/toy_data/wmt14-de-en.ref \
    //           model.validation_ds.src_file_name=/home/TestData/nlp/nmt/toy_data/wmt14-de-en.src \
    //           model.validation_ds.tgt_file_name=/home/TestData/nlp/nmt/toy_data/wmt14-de-en.src \
    //           model.test_ds.src_file_name=/home/TestData/nlp/nmt/toy_data/wmt14-de-en.src \
    //           model.test_ds.tgt_file_name=/home/TestData/nlp/nmt/toy_data/wmt14-de-en.src \
    //           model.encoder_tokenizer.tokenizer_model=/home/TestData/nlp/nmt/toy_data/spm_4k_ende.model \
    //           model.decoder_tokenizer.tokenizer_model=/home/TestData/nlp/nmt/toy_data/spm_4k_ende.model \
    //           trainer.devices=[1] \
    //           trainer.accelerator="gpu" \
    //           +trainer.fast_dev_run=true \
    //           +trainer.limit_test_batches=2 \
    //           exp_manager=null \
    //           '
    //         }
    //     }
    //   }
    // }
    // stage('L2: NMT Bottleneck LVM') {
    //   when {
    //     anyOf {
    //       branch 'main'
    //       changeRequest target: 'main'
    //     }
    //   }
    //   failFast true
    //   parallel {
    //     stage('VAE') {
    //         steps {
    //           sh 'cd examples/nlp/machine_translation && \
    //           enc_dec_nmt-bottleneck.py \
    //           --config-path=conf \
    //           --config-name=aayn_bottleneck \
    //           do_testing=true \
    //           model.model_type=vae \
    //           model.encoder.arch=perceiver \
    //           model.encoder.hidden_steps=1 \
    //           model.encoder.hidden_blocks=1 \
    //           model.encoder.hidden_init_method=params \
    //           model.encoder.hidden_size=64 \
    //           model.encoder.inner_size=128 \
    //           model.encoder.num_attention_heads=2 \
    //           model.encoder.num_layers=2 \
    //           model.decoder.hidden_size=64 \
    //           model.decoder.inner_size=128 \
    //           model.decoder.num_attention_heads=2 \
    //           model.decoder.num_layers=2 \
    //           model.train_ds.src_file_name=/home/TestData/nlp/nmt/toy_data/wmt14-de-en.src \
    //           model.train_ds.tgt_file_name=/home/TestData/nlp/nmt/toy_data/wmt14-de-en.ref \
    //           model.validation_ds.src_file_name=/home/TestData/nlp/nmt/toy_data/wmt14-de-en.src \
    //           model.validation_ds.tgt_file_name=/home/TestData/nlp/nmt/toy_data/wmt14-de-en.src \
    //           model.test_ds.src_file_name=/home/TestData/nlp/nmt/toy_data/wmt14-de-en.src \
    //           model.test_ds.tgt_file_name=/home/TestData/nlp/nmt/toy_data/wmt14-de-en.src \
    //           model.encoder_tokenizer.tokenizer_model=/home/TestData/nlp/nmt/toy_data/spm_4k_ende.model \
    //           model.decoder_tokenizer.tokenizer_model=/home/TestData/nlp/nmt/toy_data/spm_4k_ende.model \
    //           trainer.devices=[0] \
    //           trainer.accelerator="gpu" \
    //           +trainer.fast_dev_run=true \
    //           +trainer.limit_test_batches=2 \
    //           exp_manager=null \
    //           '
    //         }
    //     }
    //     stage('MIM') {
    //         steps {
    //           sh 'cd examples/nlp/machine_translation && \
    //           enc_dec_nmt-bottleneck.py \
    //           --config-path=conf \
    //           --config-name=aayn_bottleneck \
    //           do_testing=true \
    //           model.model_type=mim \
    //           model.encoder.arch=perceiver \
    //           model.encoder.hidden_steps=1 \
    //           model.encoder.hidden_blocks=1 \
    //           model.encoder.hidden_init_method=params \
    //           model.encoder.hidden_size=64 \
    //           model.encoder.inner_size=128 \
    //           model.encoder.num_attention_heads=2 \
    //           model.encoder.num_layers=2 \
    //           model.decoder.hidden_size=64 \
    //           model.decoder.inner_size=128 \
    //           model.decoder.num_attention_heads=2 \
    //           model.decoder.num_layers=2 \
    //           model.train_ds.src_file_name=/home/TestData/nlp/nmt/toy_data/wmt14-de-en.src \
    //           model.train_ds.tgt_file_name=/home/TestData/nlp/nmt/toy_data/wmt14-de-en.ref \
    //           model.validation_ds.src_file_name=/home/TestData/nlp/nmt/toy_data/wmt14-de-en.src \
    //           model.validation_ds.tgt_file_name=/home/TestData/nlp/nmt/toy_data/wmt14-de-en.src \
    //           model.test_ds.src_file_name=/home/TestData/nlp/nmt/toy_data/wmt14-de-en.src \
    //           model.test_ds.tgt_file_name=/home/TestData/nlp/nmt/toy_data/wmt14-de-en.src \
    //           model.encoder_tokenizer.tokenizer_model=/home/TestData/nlp/nmt/toy_data/spm_4k_ende.model \
    //           model.decoder_tokenizer.tokenizer_model=/home/TestData/nlp/nmt/toy_data/spm_4k_ende.model \
    //           trainer.devices=[1] \
    //           trainer.accelerator="gpu" \
    //           +trainer.fast_dev_run=true \
    //           +trainer.limit_test_batches=2 \
    //           exp_manager=null \
    //           '
    //         }
    //     }
    //   }
    // }
    stage('L2: Megatron Bert Pretraining and Resume Training with Pipeline Paralleism') {
      when {
        anyOf {
          branch 'main'
          changeRequest target: 'main'
        }
      }
      failFast true
      steps {
        sh "python examples/nlp/language_modeling/megatron_bert_pretraining.py \
        trainer.devices=2 \
        trainer.accelerator=gpu \
        trainer.log_every_n_steps=1 \
        trainer.val_check_interval=10 \
        trainer.limit_val_batches=2 \
        trainer.accumulate_grad_batches=1 \
        trainer.max_steps=10 \
        trainer.precision=16 \
        trainer.gradient_clip_val=1.0 \
        exp_manager.exp_dir=examples/nlp/language_modeling/bert_pretrain_results \
        model.pipeline_model_parallel_size=2 \
        model.optim.name=fused_adam \
        model.optim.lr=2e-4 \
        model.optim.sched.warmup_steps=2 \
        model.optim.sched.constant_steps=2 \
        model.optim.sched.min_lr=8e-5 \
        model.max_position_embeddings=128 \
        model.encoder_seq_length=128 \
        model.data.seq_length=128 \
        model.tokenizer.vocab_file=/home/TestData/nlp/megatron_bert/data/bert/vocab.txt \
        model.num_layers=8 \
        model.hidden_size=256 \
        model.num_attention_heads=8 \
        model.activations_checkpoint_method='block' \
        model.activations_checkpoint_num_layers=1 \
        model.data.data_prefix=[.5,/home/TestData/nlp/megatron_bert/data/bert/simple_wiki_bert_preproc_text_sentence,.5,/home/TestData/nlp/megatron_bert/data/bert/simple_wiki_bert_preproc_text_sentence] \
        model.data.index_mapping_dir=examples/nlp/language_modeling/bert_index_mappings"
        sh "python examples/nlp/language_modeling/megatron_bert_pretraining.py \
        trainer.devices=2 \
        trainer.accelerator=gpu \
        trainer.log_every_n_steps=1 \
        trainer.val_check_interval=10 \
        trainer.limit_val_batches=2 \
        trainer.accumulate_grad_batches=1 \
        trainer.max_steps=20 \
        trainer.precision=16 \
        trainer.gradient_clip_val=1.0 \
        exp_manager.exp_dir=examples/nlp/language_modeling/bert_pretrain_results \
        exp_manager.resume_if_exists=True \
        model.pipeline_model_parallel_size=2 \
        model.optim.name=fused_adam \
        model.optim.lr=2e-4 \
        model.optim.sched.warmup_steps=2 \
        model.optim.sched.constant_steps=2 \
        model.optim.sched.min_lr=8e-5 \
        model.max_position_embeddings=128 \
        model.encoder_seq_length=128 \
        model.data.seq_length=128 \
        model.tokenizer.vocab_file=/home/TestData/nlp/megatron_bert/data/bert/vocab.txt \
        model.num_layers=8 \
        model.hidden_size=256 \
        model.num_attention_heads=8 \
        model.activations_checkpoint_method='block' \
        model.activations_checkpoint_num_layers=1 \
        model.data.data_prefix=[.5,/home/TestData/nlp/megatron_bert/data/bert/simple_wiki_bert_preproc_text_sentence,.5,/home/TestData/nlp/megatron_bert/data/bert/simple_wiki_bert_preproc_text_sentence] \
        model.data.index_mapping_dir=examples/nlp/language_modeling/bert_index_mappings"
        sh "rm -rf examples/nlp/language_modeling/bert_pretrain_results"
        sh "rm -rf examples/nlp/language_modeling/bert_index_mappings"
      }
    }
    stage('L2: Megatron Bert Pretraining and Resume Training') {
      when {
        anyOf {
          branch 'main'
          changeRequest target: 'main'
        }
      }
      failFast true
      steps {
        sh "python examples/nlp/language_modeling/megatron_bert_pretraining.py \
        trainer.devices=2 \
        trainer.accelerator=gpu \
        trainer.log_every_n_steps=1 \
        trainer.val_check_interval=10 \
        trainer.limit_val_batches=2 \
        trainer.accumulate_grad_batches=1 \
        trainer.max_steps=10 \
        trainer.precision=16 \
        trainer.gradient_clip_val=1.0 \
        exp_manager.exp_dir=examples/nlp/language_modeling/bert_pretrain_results \
        model.tensor_model_parallel_size=2 \
        model.optim.name=fused_adam \
        model.optim.lr=2e-4 \
        model.sequence_parallel=True \
        model.optim.sched.warmup_steps=2 \
        model.optim.sched.constant_steps=2 \
        model.optim.sched.min_lr=8e-5 \
        model.max_position_embeddings=128 \
        model.encoder_seq_length=128 \
        model.data.seq_length=128 \
        model.tokenizer.vocab_file=/home/TestData/nlp/megatron_bert/data/bert/vocab.txt \
        model.num_layers=8 \
        model.hidden_size=256 \
        model.num_attention_heads=8 \
        model.activations_checkpoint_method='block' \
        model.activations_checkpoint_num_layers=1 \
        model.data.data_prefix=[.5,/home/TestData/nlp/megatron_bert/data/bert/simple_wiki_bert_preproc_text_sentence,.5,/home/TestData/nlp/megatron_bert/data/bert/simple_wiki_bert_preproc_text_sentence] \
        model.data.index_mapping_dir=examples/nlp/language_modeling/bert_index_mappings"
        sh "python examples/nlp/language_modeling/megatron_bert_pretraining.py \
        trainer.devices=2 \
        trainer.accelerator=gpu \
        trainer.log_every_n_steps=1 \
        trainer.val_check_interval=10 \
        trainer.limit_val_batches=2 \
        trainer.accumulate_grad_batches=1 \
        trainer.max_steps=20 \
        trainer.precision=16 \
        trainer.gradient_clip_val=1.0 \
        exp_manager.exp_dir=examples/nlp/language_modeling/bert_pretrain_results \
        exp_manager.resume_if_exists=True \
        model.tensor_model_parallel_size=2 \
        model.optim.name=fused_adam \
        model.optim.lr=2e-4 \
        model.optim.sched.warmup_steps=2 \
        model.optim.sched.constant_steps=2 \
        model.optim.sched.min_lr=8e-5 \
        model.max_position_embeddings=128 \
        model.encoder_seq_length=128 \
        model.data.seq_length=128 \
        model.tokenizer.vocab_file=/home/TestData/nlp/megatron_bert/data/bert/vocab.txt \
        model.num_layers=8 \
        model.hidden_size=256 \
        model.num_attention_heads=8 \
        model.activations_checkpoint_method='block' \
        model.activations_checkpoint_num_layers=1 \
        model.data.data_prefix=[.5,/home/TestData/nlp/megatron_bert/data/bert/simple_wiki_bert_preproc_text_sentence,.5,/home/TestData/nlp/megatron_bert/data/bert/simple_wiki_bert_preproc_text_sentence] \
        model.data.index_mapping_dir=examples/nlp/language_modeling/bert_index_mappings"
        sh "rm -rf examples/nlp/language_modeling/bert_pretrain_results"
        sh "rm -rf examples/nlp/language_modeling/bert_index_mappings"
      }
    }
    stage('L2: Megatron Core Bert Pretraining and Resume Training') {
      when {
        anyOf {
          branch 'main'
          changeRequest target: 'main'
        }
      }
      failFast true
      steps {
        sh "NVTE_FLASH_ATTN=0 python examples/nlp/language_modeling/megatron_bert_pretraining.py \
        trainer.devices=2 \
        trainer.accelerator=gpu \
        trainer.log_every_n_steps=1 \
        trainer.val_check_interval=10 \
        trainer.limit_val_batches=2 \
        trainer.accumulate_grad_batches=1 \
        trainer.max_steps=10 \
        trainer.precision=32 \
        trainer.gradient_clip_val=1.0 \
        exp_manager.exp_dir=examples/nlp/language_modeling/bert_pretrain_results \
        model.mcore_bert=True \
        model.tensor_model_parallel_size=2 \
        model.optim.name=fused_adam \
        model.optim.lr=2e-4 \
        model.sequence_parallel=True \
        model.optim.sched.warmup_steps=2 \
        model.optim.sched.constant_steps=2 \
        model.optim.sched.min_lr=8e-5 \
        model.max_position_embeddings=128 \
        model.encoder_seq_length=128 \
        model.data.seq_length=128 \
        model.tokenizer.vocab_file=/home/TestData/nlp/megatron_bert/data/bert/vocab.txt \
        model.num_layers=8 \
        model.hidden_size=256 \
        model.num_attention_heads=8 \
        model.activations_checkpoint_method='block' \
        model.activations_checkpoint_num_layers=1 \
        model.data.data_prefix=[.5,/home/TestData/nlp/megatron_bert/data/bert/simple_wiki_bert_preproc_text_sentence,.5,/home/TestData/nlp/megatron_bert/data/bert/simple_wiki_bert_preproc_text_sentence] \
        model.data.index_mapping_dir=examples/nlp/language_modeling/bert_index_mappings"
        sh "NVTE_FLASH_ATTN=0 python examples/nlp/language_modeling/megatron_bert_pretraining.py \
        trainer.devices=2 \
        trainer.accelerator=gpu \
        trainer.log_every_n_steps=1 \
        trainer.val_check_interval=10 \
        trainer.limit_val_batches=2 \
        trainer.accumulate_grad_batches=1 \
        trainer.max_steps=20 \
        trainer.precision=32 \
        trainer.gradient_clip_val=1.0 \
        exp_manager.exp_dir=examples/nlp/language_modeling/bert_pretrain_results \
        exp_manager.resume_if_exists=True \
        model.mcore_bert=True \
        model.tensor_model_parallel_size=2 \
        model.optim.name=fused_adam \
        model.optim.lr=2e-4 \
        model.optim.sched.warmup_steps=2 \
        model.optim.sched.constant_steps=2 \
        model.optim.sched.min_lr=8e-5 \
        model.max_position_embeddings=128 \
        model.encoder_seq_length=128 \
        model.data.seq_length=128 \
        model.tokenizer.vocab_file=/home/TestData/nlp/megatron_bert/data/bert/vocab.txt \
        model.num_layers=8 \
        model.hidden_size=256 \
        model.num_attention_heads=8 \
        model.activations_checkpoint_method='block' \
        model.activations_checkpoint_num_layers=1 \
        model.data.data_prefix=[.5,/home/TestData/nlp/megatron_bert/data/bert/simple_wiki_bert_preproc_text_sentence,.5,/home/TestData/nlp/megatron_bert/data/bert/simple_wiki_bert_preproc_text_sentence] \
        model.data.index_mapping_dir=examples/nlp/language_modeling/bert_index_mappings"
        sh "rm -rf examples/nlp/language_modeling/bert_pretrain_results"
        sh "rm -rf examples/nlp/language_modeling/bert_index_mappings"
      }
    }
    stage('L2: NeMo Bert Embedding Finetuning and Resume') {
      when {
        anyOf {
          branch 'main'
          changeRequest target: 'main'
        }
      }
      failFast true
      steps {
        sh "NVTE_FLASH_ATTN=0 NVTE_ALLOW_NONDETERMINISTIC_ALGO=0 NVTE_FUSED_ATTN=0 python examples/nlp/information_retrieval/megatron_bert_embedding_finetuning.py \
        trainer.devices=2 \
        trainer.accelerator=gpu \
        trainer.max_steps=12 \
        trainer.val_check_interval=4 \
        trainer.max_epochs=1 \
        +trainer.num_sanity_val_steps=0 \
        restore_from_path=/home/TestData/nlp/bert_embedding/bert_embedding_nemo_tiny.nemo \
        model.num_layers=2 \
        model.hidden_size=64 \
        model.ffn_hidden_size=256 \
        model.num_attention_heads=2 \
        model.megatron_legacy=False \
        model.mcore_bert=False \
        model.global_batch_size=2 \
        model.micro_batch_size=1 \
        model.optim.lr=0.0005 \
        model.encoder_seq_length=512 \
        model.tokenizer.library='huggingface' \
        model.tokenizer.type='intfloat/e5-large-unsupervised' \
        model.data.data_train=/home/TestData/nlp/bert_embedding/bert_embedding_toy_data.jsonl \
        model.data.hard_negatives_to_train=4 \
        exp_manager.explicit_log_dir=examples/nlp/information_retrieval/bert_embedding_results \
        exp_manager.create_wandb_logger=False \
        exp_manager.resume_if_exists=False"
        sh "NVTE_FLASH_ATTN=0 NVTE_ALLOW_NONDETERMINISTIC_ALGO=0 NVTE_FUSED_ATTN=0 python examples/nlp/information_retrieval/megatron_bert_embedding_finetuning.py \
        trainer.devices=2 \
        trainer.accelerator=gpu \
        trainer.max_steps=36 \
        trainer.val_check_interval=4 \
        trainer.max_epochs=1 \
        +trainer.num_sanity_val_steps=0 \
        restore_from_path=/home/TestData/nlp/bert_embedding/bert_embedding_nemo_tiny.nemo \
        model.num_layers=2 \
        model.hidden_size=64 \
        model.ffn_hidden_size=256 \
        model.num_attention_heads=2 \
        model.megatron_legacy=False \
        model.mcore_bert=False \
        model.global_batch_size=2 \
        model.micro_batch_size=1 \
        model.optim.lr=0.0005 \
        model.encoder_seq_length=512 \
        model.tokenizer.library='huggingface' \
        model.tokenizer.type='intfloat/e5-large-unsupervised' \
        model.data.data_train=/home/TestData/nlp/bert_embedding/bert_embedding_toy_data.jsonl \
        model.data.hard_negatives_to_train=4 \
        exp_manager.explicit_log_dir=examples/nlp/information_retrieval/bert_embedding_results \
        exp_manager.create_wandb_logger=False \
        exp_manager.resume_if_exists=True"
        sh "rm -rf examples/nlp/information_retrieval/bert_embedding_results"
      }
    }
    stage('L2: Megatron Core Bert Embedding Finetuning and Resume') {
      when {
        anyOf {
          branch 'main'
          changeRequest target: 'main'
        }
      }
      failFast true
      steps {
        sh "NVTE_FLASH_ATTN=0 NVTE_ALLOW_NONDETERMINISTIC_ALGO=0 NVTE_FUSED_ATTN=0 python examples/nlp/information_retrieval/megatron_bert_embedding_finetuning.py \
        trainer.devices=2 \
        trainer.accelerator=gpu \
        trainer.max_steps=12 \
        trainer.val_check_interval=4 \
        trainer.max_epochs=36 \
        +trainer.num_sanity_val_steps=0 \
        restore_from_path=/home/TestData/nlp/bert_embedding/bert_embedding_mcore_tiny.nemo \
        model.num_layers=2 \
        model.hidden_size=64 \
        model.ffn_hidden_size=256 \
        model.num_attention_heads=2 \
        model.megatron_legacy=False \
        model.mcore_bert=True \
        model.global_batch_size=2 \
        model.micro_batch_size=1 \
        model.optim.lr=0.0005 \
        model.encoder_seq_length=512 \
        model.tokenizer.library='huggingface' \
        model.tokenizer.type='intfloat/e5-large-unsupervised' \
        model.data.data_train=/home/TestData/nlp/bert_embedding/bert_embedding_toy_data.jsonl \
        model.data.hard_negatives_to_train=4 \
        exp_manager.explicit_log_dir=examples/nlp/information_retrieval/bert_embedding_results \
        exp_manager.create_wandb_logger=False \
        exp_manager.resume_if_exists=False"
        sh "NVTE_FLASH_ATTN=0 NVTE_ALLOW_NONDETERMINISTIC_ALGO=0 NVTE_FUSED_ATTN=0 python examples/nlp/information_retrieval/megatron_bert_embedding_finetuning.py \
        trainer.devices=2 \
        trainer.accelerator=gpu \
        trainer.max_steps=16 \
        trainer.val_check_interval=4 \
        trainer.max_epochs=1 \
        +trainer.num_sanity_val_steps=0 \
        restore_from_path=/home/TestData/nlp/bert_embedding/bert_embedding_mcore_tiny.nemo \
        model.num_layers=2 \
        model.hidden_size=64 \
        model.ffn_hidden_size=256 \
        model.num_attention_heads=2 \
        model.megatron_legacy=False \
        model.mcore_bert=True \
        model.global_batch_size=2 \
        model.micro_batch_size=1 \
        model.optim.lr=0.0005 \
        model.encoder_seq_length=512 \
        model.tokenizer.library='huggingface' \
        model.tokenizer.type='intfloat/e5-large-unsupervised' \
        model.data.data_train=/home/TestData/nlp/bert_embedding/bert_embedding_toy_data.jsonl \
        model.data.hard_negatives_to_train=4 \
        exp_manager.explicit_log_dir=examples/nlp/information_retrieval/bert_embedding_results \
        exp_manager.create_wandb_logger=False \
        exp_manager.resume_if_exists=True"
        sh "rm -rf examples/nlp/information_retrieval/bert_embedding_results"
      }
    }
<<<<<<< HEAD
    // stage('L2: Megatron RETRO Pretraining and Resume Training') {
    //   when {
    //     anyOf {
    //       branch 'main'
    //       changeRequest target: 'main'
    //     }
    //   }
    //   failFast true
    //   steps {
    //     sh "python examples/nlp/language_modeling/megatron_retro_pretraining.py \
    //         trainer.num_nodes=1 \
    //         trainer.devices=2 \
    //         trainer.precision=bf16 \
    //         trainer.accelerator=gpu \
    //         model.data.data_prefix=['none'] \
    //         exp_manager.exp_dir=examples/nlp/language_modeling/mcore_retro_results \
    //         model.mcore_gpt=True \
    //         model.tensor_model_parallel_size=1 \
    //         model.pipeline_model_parallel_size=1 \
    //         model.optim.name=distributed_fused_adam \
    //         model.retro.retro_project_dir=/home/TestData/nlp/megatron_retro/mcore_retro/micro-wiki-core \
    //         model.data.num_workers=4 \
    //         model.micro_batch_size=1 \
    //         model.data.shuffle_documents=False \
    //         trainer.val_check_interval=15 \
    //         model.init_method_std=0.023 \
    //         model.optim.lr=6.0e-4 \
    //         model.megatron_amp_O2=True \
    //         model.data.splits_string=\'\"98,2,0\"\' \
    //         model.data.dataloader_type=cyclic \
    //         trainer.max_steps=30"
    //     sh "python examples/nlp/language_modeling/megatron_retro_pretraining.py \
    //         trainer.num_nodes=1 \
    //         trainer.devices=2 \
    //         trainer.precision=bf16 \
    //         trainer.accelerator=gpu \
    //         model.data.data_prefix=['none'] \
    //         exp_manager.exp_dir=examples/nlp/language_modeling/mcore_retro_results \
    //         model.mcore_gpt=True \
    //         model.tensor_model_parallel_size=1 \
    //         model.pipeline_model_parallel_size=1 \
    //         model.optim.name=distributed_fused_adam \
    //         model.retro.retro_project_dir=/home/TestData/nlp/megatron_retro/mcore_retro/micro-wiki-core \
    //         model.data.num_workers=4 \
    //         model.micro_batch_size=1 \
    //         model.data.shuffle_documents=False \
    //         trainer.val_check_interval=20 \
    //         model.init_method_std=0.023 \
    //         model.optim.lr=6.0e-4 \
    //         model.megatron_amp_O2=True \
    //         model.data.splits_string=\'\"98,2,0\"\' \
    //         model.data.dataloader_type=cyclic \
    //         trainer.max_steps=50"
    //     sh "rm -rf examples/nlp/language_modeling/mcore_retro_results"
    //   }
    // }
//     stage('L2: (Legacy) Megatron RETRO Pretraining and Resume Training') {
//       when {
//         anyOf {
//           branch 'main'
//           changeRequest target: 'main'
//         }
//       }
//       failFast true
//       steps {
//         sh "python examples/nlp/language_modeling/megatron_retro_pretraining_legacy.py \
//         trainer.devices=2 \
//         trainer.num_nodes=1 \
//         trainer.accelerator=gpu \
//         trainer.accumulate_grad_batches=1 \
//         trainer.limit_val_batches=2 \
//         exp_manager.resume_if_exists=True \
//         trainer.max_steps=10 \
//         trainer.precision=16 \
//         trainer.gradient_clip_val=1.0 \
//         trainer.val_check_interval=10 \
//         exp_manager.exp_dir=examples/nlp/language_modeling/retro_legacy_results \
//         model.data.data_prefix='' \
//         model.data.knn_index='' \
//         model.data.retrieval_prefix='' \
//         model.tensor_model_parallel_size=2 \
//         model.micro_batch_size=4 \
//         model.optim.name=fused_adam \
//         model.optim.lr=2e-4 \
//         model.optim.sched.warmup_steps=2 \
//         model.optim.sched.constant_steps=2 \
//         model.optim.sched.min_lr=8e-5 \
//         model.max_position_embeddings=128 \
//         model.encoder_seq_length=128 \
//         model.chunk_size=32 \
//         model.enc_num_layers=2 \
//         model.dec_num_layers=2 \
//         model.enc_cross_attention=[1] \
//         model.dec_cross_attention=[1] \
//         +model.data.mock=True"
//         sh "python examples/nlp/language_modeling/megatron_retro_pretraining_legacy.py \
//         trainer.devices=2 \
//         trainer.num_nodes=1 \
//         trainer.accelerator=gpu \
//         trainer.accumulate_grad_batches=1 \
//         trainer.limit_val_batches=2 \
//         exp_manager.resume_if_exists=True \
//         trainer.max_steps=20 \
//         trainer.precision=16 \
//         trainer.gradient_clip_val=1.0 \
//         trainer.val_check_interval=10 \
//         exp_manager.exp_dir=examples/nlp/language_modeling/retro_legacy_results \
//         model.data.data_prefix='' \
//         model.data.knn_index='' \
//         model.data.retrieval_prefix='' \
//         model.tensor_model_parallel_size=2 \
//         model.micro_batch_size=4 \
//         model.optim.name=fused_adam \
//         model.optim.lr=2e-4 \
//         model.optim.sched.warmup_steps=2 \
//         model.optim.sched.constant_steps=2 \
//         model.optim.sched.min_lr=8e-5 \
//         model.max_position_embeddings=128 \
//         model.encoder_seq_length=128 \
//         model.chunk_size=32 \
//         model.enc_num_layers=2 \
//         model.dec_num_layers=2 \
//         model.enc_cross_attention=[1] \
//         model.dec_cross_attention=[1] \
//         +model.data.mock=True"
//         sh "rm -rf examples/nlp/language_modeling/retro_legacy_results"
//       }
//     }
//     stage('L2: (Legacy) Megatron RETRO muTransfer Pretraining Performance') {
//       when {
//         anyOf {
//           branch 'main'
//           changeRequest target: 'main'
//         }
//       }
//       failFast true
//       steps {
//             sh "python examples/nlp/language_modeling/megatron_retro_mutransfer_pretrain.py \
//                 trainer.devices=2 \
//                 trainer.num_nodes=1 \
//                 trainer.accelerator=gpu \
//                 trainer.accumulate_grad_batches=1 \
//                 trainer.max_steps=100 \
//                 trainer.log_every_n_steps=1 \
//                 trainer.precision=16 \
//                 trainer.val_check_interval=100 \
//                 trainer.limit_val_batches=0 \
//                 trainer.gradient_clip_val=1.0 \
//                 +trainer.num_sanity_val_steps=0 \
//                 exp_manager.exp_dir=examples/nlp/language_modeling/retro_legacy_results/ \
//                 +exp_manager.version=smalltest \
//                 model.data.neighbors=2 \
//                 model.megatron_amp_O2=False \
//                 model.apply_query_key_layer_scaling=False \
//                 model.tensor_model_parallel_size=1 \
//                 model.optim.name=muadamw \
//                 model.optim.weight_decay=0.1 \
//                 model.optim.betas=[0.9,0.95] \
//                 model.optim.lr=6e-4 \
//                 model.optim.sched.warmup_steps=1000 \
//                 model.optim.sched.constant_steps=0 \
//                 model.optim.sched.min_lr=6e-5 \
//                 model.add_position_embedding=False \
//                 model.enc_num_layers=2 \
//                 model.dec_num_layers=6 \
//                 model.enc_cross_attention=[0] \
//                 model.dec_cross_attention=[3,5] \
//                 model.hidden_size=96 \
//                 model.ffn_hidden_size=384 \
//                 model.init_method_std=0.023 \
//                 model.num_attention_heads=12 \
//                 model.max_position_embeddings=1024 \
//                 model.encoder_seq_length=1024 \
//                 model.tokenizer.library=megatron \
//                 model.tokenizer.type=GPT2BPETokenizer \
//                 model.tokenizer.merge_file=/home/TestData/nlp/megatron_retro/gpt2-merges.txt \
//                 model.tokenizer.vocab_file=/home/TestData/nlp/megatron_retro/gpt2-vocab.json \
//                 model.data.data_prefix=[/home/TestData/nlp/megatron_retro/retro_wiki_test_text_document] \
//                 model.data.knn_index=[/home/TestData/nlp/megatron_retro/knn2_map_wiki_test.idx] \
//                 model.data.retrieval_prefix=/home/TestData/nlp/megatron_retro/retro_wiki_test_text_document \
//                 model.data.index_mapping_dir=/home/TestData/nlp/megatron_retro \
//                 model.data.num_workers=8 \
//                 model.micro_batch_size=8 \
//                 model.normalization=rmsnorm \
//                 model.transformer_block_type=pre_ln \
//                 model.bias_activation_fusion=True \
//                 model.bias_dropout_add_fusion=False \
//                 model.masked_softmax_fusion=True \
//                 model.hidden_dropout=0 \
//                 model.attention_dropout=0 \
//                 model.fp32_residual_connection=True \
//                 model.shape_file=/home/TestData/nlp/megatron_retro/o1_rel_shape_info_tiny.yaml"
//         sh '''python -c "import pandas as pd
// import pathlib
// from pandas.testing import assert_frame_equal
// from tensorboard.backend.event_processing.event_accumulator import EventAccumulator
// import torch
// if not (torch.cuda.is_available() and 'A100' in torch.cuda.get_device_name()):
//     import sys
//     sys.exit(0)
// event_file = list(pathlib.Path('examples/nlp/language_modeling/retro_legacy_results/megatron_retro/smalltest').glob('events.out.tfevents*'))[0]
// ea = EventAccumulator(str(event_file)).Reload()
// vals = []
// for i in ea.Scalars('reduced_train_loss'):
//     vals.append(i.value)
// training_curve = pd.DataFrame({'loss': vals})
// gt_curve = pd.read_csv('/home/TestData/nlp/megatron_retro/expected_learning_curve.csv')
// assert_frame_equal(training_curve, gt_curve, rtol=1e-3, atol=1e-3)"'''
//         sh "rm -rf examples/nlp/language_modeling/retro_legacy_results"
//       }
//     }
=======
    stage('L2: Megatron RETRO Pretraining and Resume Training') {
      when {
        anyOf {
          branch 'main'
          changeRequest target: 'main'
        }
      }
      failFast true
      steps {
        sh "python examples/nlp/language_modeling/megatron_retro_pretraining.py \
            trainer.num_nodes=1 \
            trainer.devices=2 \
            trainer.precision=bf16 \
            trainer.accelerator=gpu \
            model.data.data_prefix=['none'] \
            exp_manager.exp_dir=examples/nlp/language_modeling/mcore_retro_results \
            model.mcore_gpt=True \
            model.tensor_model_parallel_size=1 \
            model.pipeline_model_parallel_size=1 \
            model.optim.name=distributed_fused_adam \
            model.retro.retro_project_dir=/home/TestData/nlp/megatron_retro/mcore_retro/micro-wiki-core \
            model.data.num_workers=4 \
            model.micro_batch_size=1 \
            model.data.shuffle_documents=False \
            trainer.val_check_interval=30 \
            +trainer.num_sanity_val_steps=0 \
            model.init_method_std=0.023 \
            model.optim.lr=6.0e-4 \
            model.megatron_amp_O2=True \
            model.data.splits_string=\'\"98,2,0\"\' \
            model.data.dataloader_type=cyclic \
            trainer.max_steps=10"
        sh "python examples/nlp/language_modeling/megatron_retro_pretraining.py \
            trainer.num_nodes=1 \
            trainer.devices=2 \
            trainer.precision=bf16 \
            trainer.accelerator=gpu \
            model.data.data_prefix=['none'] \
            exp_manager.exp_dir=examples/nlp/language_modeling/mcore_retro_results \
            model.mcore_gpt=True \
            model.tensor_model_parallel_size=1 \
            model.pipeline_model_parallel_size=1 \
            model.optim.name=distributed_fused_adam \
            model.retro.retro_project_dir=/home/TestData/nlp/megatron_retro/mcore_retro/micro-wiki-core \
            model.data.num_workers=4 \
            model.micro_batch_size=1 \
            model.data.shuffle_documents=False \
            trainer.val_check_interval=30 \
            +trainer.num_sanity_val_steps=0 \
            model.init_method_std=0.023 \
            model.optim.lr=6.0e-4 \
            model.megatron_amp_O2=True \
            model.data.splits_string=\'\"98,2,0\"\' \
            model.data.dataloader_type=cyclic \
            trainer.max_steps=20"
        sh "rm -rf examples/nlp/language_modeling/mcore_retro_results"
      }
    }
    stage('L2: (Legacy) Megatron RETRO Pretraining and Resume Training') {
      when {
        anyOf {
          branch 'main'
          changeRequest target: 'main'
        }
      }
      failFast true
      steps {
        sh "python examples/nlp/language_modeling/megatron_retro_pretraining_legacy.py \
        trainer.devices=2 \
        trainer.num_nodes=1 \
        trainer.accelerator=gpu \
        trainer.accumulate_grad_batches=1 \
        trainer.limit_val_batches=2 \
        exp_manager.resume_if_exists=True \
        trainer.max_steps=10 \
        trainer.precision=16 \
        trainer.gradient_clip_val=1.0 \
        trainer.val_check_interval=10 \
        exp_manager.exp_dir=examples/nlp/language_modeling/retro_legacy_results \
        model.data.data_prefix='' \
        model.data.knn_index='' \
        model.data.retrieval_prefix='' \
        model.tensor_model_parallel_size=2 \
        model.micro_batch_size=4 \
        model.optim.name=fused_adam \
        model.optim.lr=2e-4 \
        model.optim.sched.warmup_steps=2 \
        model.optim.sched.constant_steps=2 \
        model.optim.sched.min_lr=8e-5 \
        model.max_position_embeddings=128 \
        model.encoder_seq_length=128 \
        model.chunk_size=32 \
        model.enc_num_layers=2 \
        model.dec_num_layers=2 \
        model.enc_cross_attention=[1] \
        model.dec_cross_attention=[1] \
        +model.data.mock=True"
        sh "python examples/nlp/language_modeling/megatron_retro_pretraining_legacy.py \
        trainer.devices=2 \
        trainer.num_nodes=1 \
        trainer.accelerator=gpu \
        trainer.accumulate_grad_batches=1 \
        trainer.limit_val_batches=2 \
        exp_manager.resume_if_exists=True \
        trainer.max_steps=20 \
        trainer.precision=16 \
        trainer.gradient_clip_val=1.0 \
        trainer.val_check_interval=10 \
        exp_manager.exp_dir=examples/nlp/language_modeling/retro_legacy_results \
        model.data.data_prefix='' \
        model.data.knn_index='' \
        model.data.retrieval_prefix='' \
        model.tensor_model_parallel_size=2 \
        model.micro_batch_size=4 \
        model.optim.name=fused_adam \
        model.optim.lr=2e-4 \
        model.optim.sched.warmup_steps=2 \
        model.optim.sched.constant_steps=2 \
        model.optim.sched.min_lr=8e-5 \
        model.max_position_embeddings=128 \
        model.encoder_seq_length=128 \
        model.chunk_size=32 \
        model.enc_num_layers=2 \
        model.dec_num_layers=2 \
        model.enc_cross_attention=[1] \
        model.dec_cross_attention=[1] \
        +model.data.mock=True"
        sh "rm -rf examples/nlp/language_modeling/retro_legacy_results"
      }
    }
    stage('L2: (Legacy) Megatron RETRO muTransfer Pretraining Performance') {
      when {
        anyOf {
          branch 'main'
          changeRequest target: 'main'
        }
      }
      failFast true
      steps {
            sh "python examples/nlp/language_modeling/megatron_retro_mutransfer_pretrain.py \
                trainer.devices=2 \
                trainer.num_nodes=1 \
                trainer.accelerator=gpu \
                trainer.accumulate_grad_batches=1 \
                trainer.max_steps=100 \
                trainer.log_every_n_steps=1 \
                trainer.precision=16 \
                trainer.val_check_interval=100 \
                trainer.limit_val_batches=0 \
                trainer.gradient_clip_val=1.0 \
                +trainer.num_sanity_val_steps=0 \
                exp_manager.exp_dir=examples/nlp/language_modeling/retro_legacy_results/ \
                +exp_manager.version=smalltest \
                model.data.neighbors=2 \
                model.megatron_amp_O2=False \
                model.apply_query_key_layer_scaling=False \
                model.tensor_model_parallel_size=1 \
                model.optim.name=muadamw \
                model.optim.weight_decay=0.1 \
                model.optim.betas=[0.9,0.95] \
                model.optim.lr=6e-4 \
                model.optim.sched.warmup_steps=1000 \
                model.optim.sched.constant_steps=0 \
                model.optim.sched.min_lr=6e-5 \
                model.add_position_embedding=False \
                model.enc_num_layers=2 \
                model.dec_num_layers=6 \
                model.enc_cross_attention=[0] \
                model.dec_cross_attention=[3,5] \
                model.hidden_size=96 \
                model.ffn_hidden_size=384 \
                model.init_method_std=0.023 \
                model.num_attention_heads=12 \
                model.max_position_embeddings=1024 \
                model.encoder_seq_length=1024 \
                model.tokenizer.library=megatron \
                model.tokenizer.type=GPT2BPETokenizer \
                model.tokenizer.merge_file=/home/TestData/nlp/megatron_retro/gpt2-merges.txt \
                model.tokenizer.vocab_file=/home/TestData/nlp/megatron_retro/gpt2-vocab.json \
                model.data.data_prefix=[/home/TestData/nlp/megatron_retro/retro_wiki_test_text_document] \
                model.data.knn_index=[/home/TestData/nlp/megatron_retro/knn2_map_wiki_test.idx] \
                model.data.retrieval_prefix=/home/TestData/nlp/megatron_retro/retro_wiki_test_text_document \
                model.data.index_mapping_dir=/home/TestData/nlp/megatron_retro \
                model.data.num_workers=8 \
                model.micro_batch_size=8 \
                model.normalization=rmsnorm \
                model.transformer_block_type=pre_ln \
                model.bias_activation_fusion=True \
                model.bias_dropout_add_fusion=False \
                model.masked_softmax_fusion=True \
                model.hidden_dropout=0 \
                model.attention_dropout=0 \
                model.fp32_residual_connection=True \
                model.shape_file=/home/TestData/nlp/megatron_retro/o1_rel_shape_info_tiny.yaml"
        sh '''python -c "import pandas as pd
import pathlib
from pandas.testing import assert_frame_equal
from tensorboard.backend.event_processing.event_accumulator import EventAccumulator
import torch
if not (torch.cuda.is_available() and 'A100' in torch.cuda.get_device_name()):
    import sys
    sys.exit(0)
event_file = list(pathlib.Path('examples/nlp/language_modeling/retro_legacy_results/megatron_retro/smalltest').glob('events.out.tfevents*'))[0]
ea = EventAccumulator(str(event_file)).Reload()
vals = []
for i in ea.Scalars('reduced_train_loss'):
    vals.append(i.value)
training_curve = pd.DataFrame({'loss': vals})
gt_curve = pd.read_csv('/home/TestData/nlp/megatron_retro/expected_learning_curve.csv')
assert_frame_equal(training_curve, gt_curve, rtol=1e-3, atol=1e-3)"'''
        sh "rm -rf examples/nlp/language_modeling/retro_legacy_results"
      }
    }
>>>>>>> d2ab8435
    stage('L2: BioMegatron Bert NER Task') {
      when {
        anyOf {
          branch 'main'
          changeRequest target: 'main'
        }
      }
      failFast true
      steps {
        sh "python examples/nlp/token_classification/token_classification_train.py \
        exp_manager.exp_dir=examples/nlp/language_modeling/token_classification_results \
        trainer.max_epochs=1 \
        model.dataset.data_dir=/home/TestData/nlp/ner \
        model.language_model.pretrained_model_name=biomegatron345m_biovocab_30k_cased \
        model.tokenizer.tokenizer_name=null"
        sh "rm -rf examples/nlp/language_modeling/token_classification_results"
      }
    }
    stage('L2: Megatron GPT Pretraining and Resume Training TETransformerLayerTP=2') {
      when {
        anyOf {
          branch 'main'
          changeRequest target: 'main'
        }
      }
      failFast true
      steps {
        sh "python examples/nlp/language_modeling/megatron_gpt_pretraining.py \
        trainer.devices=2 \
        trainer.accelerator=gpu \
        trainer.log_every_n_steps=1 \
        trainer.val_check_interval=2 \
        trainer.limit_val_batches=2 \
        trainer.accumulate_grad_batches=1 \
        trainer.max_steps=3 \
        trainer.precision=16 \
        trainer.gradient_clip_val=1.0 \
        exp_manager.exp_dir=examples/nlp/language_modeling/gpt_pretrain_results \
        ++model.name=megatron_gpt_full_te_layer_autocast \
        model.mcore_gpt=True \
        model.tensor_model_parallel_size=2 \
        model.optim.name=fused_adam \
        model.optim.lr=2e-4 \
        model.optim.sched.warmup_steps=1 \
        model.optim.sched.constant_steps=1 \
        model.optim.sched.min_lr=8e-5 \
        model.max_position_embeddings=128 \
        model.encoder_seq_length=128 \
        model.data.seq_length=128 \
        model.normalization=layernorm1p \
        model.bias_activation_fusion=True \
        model.bias_dropout_add_fusion=True \
        model.tokenizer.vocab_file=/home/TestData/nlp/megatron_gpt/data/gpt/vocab.json \
        model.tokenizer.merge_file=/home/TestData/nlp/megatron_gpt/data/gpt/merges.txt \
        model.num_layers=8 \
        model.hidden_size=256 \
        model.num_attention_heads=8 \
        model.activations_checkpoint_method=null \
        model.activations_checkpoint_granularity=null \
        model.activations_checkpoint_num_layers=null \
        model.data.data_prefix=[.5,/home/TestData/nlp/megatron_gpt/data/gpt/simple_wiki_gpt_preproc_text_document,.5,/home/TestData/nlp/megatron_gpt/data/gpt/simple_wiki_gpt_preproc_text_document] \
        model.data.index_mapping_dir=examples/nlp/language_modeling/gpt_index_mappings"
        sh "python examples/nlp/language_modeling/megatron_gpt_pretraining.py \
        trainer.devices=2 \
        trainer.accelerator=gpu \
        trainer.log_every_n_steps=1 \
        trainer.val_check_interval=2 \
        trainer.limit_val_batches=2 \
        trainer.accumulate_grad_batches=1 \
        trainer.max_steps=6 \
        trainer.precision=16 \
        trainer.gradient_clip_val=1.0 \
        exp_manager.exp_dir=examples/nlp/language_modeling/gpt_pretrain_results \
        exp_manager.resume_if_exists=True \
        ++model.name=megatron_gpt_full_te_layer_autocast \
        model.mcore_gpt=True \
        model.tensor_model_parallel_size=2 \
        model.optim.name=fused_adam \
        model.optim.lr=2e-4 \
        model.optim.sched.warmup_steps=2 \
        model.optim.sched.constant_steps=2 \
        model.optim.sched.min_lr=8e-5 \
        model.max_position_embeddings=128 \
        model.encoder_seq_length=128 \
        model.data.seq_length=128 \
        model.normalization=layernorm1p \
        model.bias_activation_fusion=True \
        model.bias_dropout_add_fusion=True \
        model.tokenizer.vocab_file=/home/TestData/nlp/megatron_gpt/data/gpt/vocab.json \
        model.tokenizer.merge_file=/home/TestData/nlp/megatron_gpt/data/gpt/merges.txt \
        model.num_layers=8 \
        model.hidden_size=256 \
        model.num_attention_heads=8 \
        model.activations_checkpoint_method=null \
        model.activations_checkpoint_granularity=null \
        model.activations_checkpoint_num_layers=null \
        model.data.data_prefix=[.5,/home/TestData/nlp/megatron_gpt/data/gpt/simple_wiki_gpt_preproc_text_document,.5,/home/TestData/nlp/megatron_gpt/data/gpt/simple_wiki_gpt_preproc_text_document] \
        model.data.index_mapping_dir=examples/nlp/language_modeling/gpt_index_mappings"
        sh "rm -rf examples/nlp/language_modeling/gpt_pretrain_results"
        sh "rm -rf examples/nlp/language_modeling/gpt_index_mappings"
      }
    }
    // @chcui: model.cpu_offloading_num_layers=7 # temp workaround before m-lm !1124 is merged
    // @athitten: Revert limit_val_batches to 2 until limit_val_batches 1.0 leading to no validation is fixed for non DictConfig data_prefix
    stage('L2: Megatron GPT Pretraining and Resume Training TP=2') {
      when {
        anyOf {
          branch 'main'
          changeRequest target: 'main'
        }
      }
      failFast true
      steps {
        sh "python examples/nlp/language_modeling/megatron_gpt_pretraining.py \
        trainer.devices=2 \
        trainer.accelerator=gpu \
        trainer.log_every_n_steps=1 \
        trainer.val_check_interval=2 \
        trainer.limit_val_batches=2 \
        trainer.accumulate_grad_batches=1 \
        trainer.max_steps=3 \
        trainer.precision=16 \
        trainer.gradient_clip_val=1.0 \
        exp_manager.exp_dir=examples/nlp/language_modeling/gpt_pretrain_results \
        model.tensor_model_parallel_size=2 \
        model.optim.name=fused_adam \
        model.optim.lr=2e-4 \
        model.optim.sched.warmup_steps=1 \
        model.optim.sched.constant_steps=1 \
        model.optim.sched.min_lr=8e-5 \
        model.max_position_embeddings=128 \
        model.encoder_seq_length=128 \
        model.data.seq_length=128 \
        model.normalization=rmsnorm \
        model.bias=False \
        model.bias_activation_fusion=False \
        model.bias_dropout_add_fusion=False \
        model.tokenizer.vocab_file=/home/TestData/nlp/megatron_gpt/data/gpt/vocab.json \
        model.tokenizer.merge_file=/home/TestData/nlp/megatron_gpt/data/gpt/merges.txt \
        model.num_layers=8 \
        model.cpu_offloading_num_layers=7 \
        model.hidden_size=256 \
        model.num_attention_heads=8 \
        model.activations_checkpoint_method='block' \
        model.activations_checkpoint_granularity='full' \
        model.activations_checkpoint_num_layers=1 \
        model.data.data_prefix=[.5,/home/TestData/nlp/megatron_gpt/data/gpt/simple_wiki_gpt_preproc_text_document,.5,/home/TestData/nlp/megatron_gpt/data/gpt/simple_wiki_gpt_preproc_text_document] \
        model.data.index_mapping_dir=examples/nlp/language_modeling/gpt_index_mappings"
        sh "python examples/nlp/language_modeling/megatron_gpt_pretraining.py \
        trainer.devices=2 \
        trainer.accelerator=gpu \
        trainer.log_every_n_steps=1 \
        trainer.val_check_interval=2 \
        trainer.limit_val_batches=2 \
        trainer.accumulate_grad_batches=1 \
        trainer.max_steps=6 \
        trainer.precision=16 \
        trainer.gradient_clip_val=1.0 \
        exp_manager.exp_dir=examples/nlp/language_modeling/gpt_pretrain_results \
        exp_manager.resume_if_exists=True \
        model.tensor_model_parallel_size=2 \
        model.optim.name=fused_adam \
        model.optim.lr=2e-4 \
        model.optim.sched.warmup_steps=2 \
        model.optim.sched.constant_steps=2 \
        model.optim.sched.min_lr=8e-5 \
        model.max_position_embeddings=128 \
        model.encoder_seq_length=128 \
        model.data.seq_length=128 \
        model.normalization=rmsnorm \
        model.bias=False \
        model.bias_activation_fusion=False \
        model.bias_dropout_add_fusion=False \
        model.tokenizer.vocab_file=/home/TestData/nlp/megatron_gpt/data/gpt/vocab.json \
        model.tokenizer.merge_file=/home/TestData/nlp/megatron_gpt/data/gpt/merges.txt \
        model.num_layers=8 \
        model.cpu_offloading_num_layers=7 \
        model.hidden_size=256 \
        model.num_attention_heads=8 \
        model.activations_checkpoint_method='block' \
        model.activations_checkpoint_granularity='full' \
        model.activations_checkpoint_num_layers=1 \
        model.data.data_prefix=[.5,/home/TestData/nlp/megatron_gpt/data/gpt/simple_wiki_gpt_preproc_text_document,.5,/home/TestData/nlp/megatron_gpt/data/gpt/simple_wiki_gpt_preproc_text_document] \
        model.data.index_mapping_dir=examples/nlp/language_modeling/gpt_index_mappings"
        sh "rm -rf examples/nlp/language_modeling/gpt_pretrain_results"
        sh "rm -rf examples/nlp/language_modeling/gpt_index_mappings"
      }
    }

    stage('L2: Megatron GPT Pretraining and Resume Training TP=2 with Torch Distributed Checkpoint') {
      when {
        anyOf {
          branch 'main'
          changeRequest target: 'main'
        }
      }
      failFast true
      steps {
        sh "python examples/nlp/language_modeling/megatron_gpt_pretraining.py \
        trainer.devices=2 \
        trainer.accelerator=gpu \
        trainer.log_every_n_steps=1 \
        trainer.val_check_interval=2 \
        trainer.limit_val_batches=2 \
        trainer.accumulate_grad_batches=1 \
        trainer.max_steps=3 \
        trainer.precision=16 \
        trainer.gradient_clip_val=1.0 \
        exp_manager.exp_dir=examples/nlp/language_modeling/gpt_pretrain_results \
        model.mcore_gpt=True \
        model.torch_distributed_checkpoint=True \
        model.tensor_model_parallel_size=2 \
        model.optim.name=distributed_fused_adam \
        model.optim.lr=2e-4 \
        model.optim.sched.warmup_steps=1 \
        model.transformer_engine=true \
        model.optim.sched.constant_steps=1 \
        model.optim.sched.min_lr=8e-5 \
        model.max_position_embeddings=128 \
        model.encoder_seq_length=128 \
        model.data.seq_length=128 \
        model.normalization=rmsnorm \
        model.bias=False \
        model.bias_activation_fusion=False \
        model.bias_dropout_add_fusion=False \
        model.tokenizer.vocab_file=/home/TestData/nlp/megatron_gpt/data/gpt/vocab.json \
        model.tokenizer.merge_file=/home/TestData/nlp/megatron_gpt/data/gpt/merges.txt \
        model.num_layers=8 \
        model.cpu_offloading_num_layers=7 \
        model.hidden_size=256 \
        model.num_attention_heads=8 \
        model.data.data_prefix=[.5,/home/TestData/nlp/megatron_gpt/data/gpt/simple_wiki_gpt_preproc_text_document,.5,/home/TestData/nlp/megatron_gpt/data/gpt/simple_wiki_gpt_preproc_text_document] \
        model.data.index_mapping_dir=examples/nlp/language_modeling/gpt_index_mappings"
        sh "python examples/nlp/language_modeling/megatron_gpt_pretraining.py \
        trainer.devices=2 \
        trainer.accelerator=gpu \
        trainer.log_every_n_steps=1 \
        trainer.val_check_interval=2 \
        trainer.limit_val_batches=2 \
        trainer.accumulate_grad_batches=1 \
        trainer.max_steps=6 \
        trainer.precision=16 \
        trainer.gradient_clip_val=1.0 \
        exp_manager.exp_dir=examples/nlp/language_modeling/gpt_pretrain_results \
        exp_manager.resume_if_exists=True \
        model.mcore_gpt=True \
        model.torch_distributed_checkpoint=True \
        model.tensor_model_parallel_size=2 \
        model.optim.name=distributed_fused_adam \
        model.optim.lr=2e-4 \
        model.optim.sched.warmup_steps=2 \
        model.optim.sched.constant_steps=2 \
        model.optim.sched.min_lr=8e-5 \
        model.max_position_embeddings=128 \
        model.encoder_seq_length=128 \
        model.data.seq_length=128 \
        model.normalization=rmsnorm \
        model.bias=False \
        model.transformer_engine=True \
        model.bias_activation_fusion=False \
        model.bias_dropout_add_fusion=False \
        model.tokenizer.vocab_file=/home/TestData/nlp/megatron_gpt/data/gpt/vocab.json \
        model.tokenizer.merge_file=/home/TestData/nlp/megatron_gpt/data/gpt/merges.txt \
        model.num_layers=8 \
        model.cpu_offloading_num_layers=7 \
        model.hidden_size=256 \
        model.num_attention_heads=8 \
        model.data.data_prefix=[.5,/home/TestData/nlp/megatron_gpt/data/gpt/simple_wiki_gpt_preproc_text_document,.5,/home/TestData/nlp/megatron_gpt/data/gpt/simple_wiki_gpt_preproc_text_document] \
        model.data.index_mapping_dir=examples/nlp/language_modeling/gpt_index_mappings"
        sh "rm -rf examples/nlp/language_modeling/gpt_pretrain_results"
        sh "rm -rf examples/nlp/language_modeling/gpt_index_mappings"
      }
    }
/*
    stage('L2: Megatron GPT Pretraining with EP=2') {
      when {
        anyOf {
          branch 'main'
          changeRequest target: 'main'
        }
      }
      failFast true
      steps {
        sh "python examples/nlp/language_modeling/megatron_gpt_pretraining.py \
        trainer.devices=2 \
        trainer.accelerator=gpu \
        trainer.log_every_n_steps=1 \
        trainer.val_check_interval=2 \
        trainer.limit_val_batches=2 \
        trainer.accumulate_grad_batches=1 \
        trainer.max_steps=3 \
        trainer.precision=16 \
        trainer.gradient_clip_val=1.0 \
        exp_manager.exp_dir=examples/nlp/language_modeling/gpt_pretrain_results \
        model.expert_model_parallel_size=2 \
        ++model.num_moe_experts=2 \
        ++model.moe_router_topk=1 \
        ++model.megatron_amp_O2=True \
        model.optim.name=fused_adam \
        model.optim.lr=2e-4 \
        model.optim.sched.warmup_steps=1 \
        model.optim.sched.constant_steps=1 \
        model.optim.sched.min_lr=8e-5 \
        model.max_position_embeddings=128 \
        model.encoder_seq_length=128 \
        model.data.seq_length=128 \
        model.normalization=rmsnorm \
        model.bias=False \
        model.bias_activation_fusion=False \
        model.bias_dropout_add_fusion=False \
        model.tokenizer.vocab_file=/home/TestData/nlp/megatron_gpt/data/gpt/vocab.json \
        model.tokenizer.merge_file=/home/TestData/nlp/megatron_gpt/data/gpt/merges.txt \
        model.num_layers=8 \
        model.cpu_offloading_num_layers=7 \
        model.hidden_size=256 \
        model.num_attention_heads=8 \
        model.activations_checkpoint_method='block' \
        model.activations_checkpoint_granularity='full' \
        model.activations_checkpoint_num_layers=1 \
        model.data.data_prefix=[.5,/home/TestData/nlp/megatron_gpt/data/gpt/simple_wiki_gpt_preproc_text_document,.5,/home/TestData/nlp/megatron_gpt/data/gpt/simple_wiki_gpt_preproc_text_document] \
        model.data.index_mapping_dir=examples/nlp/language_modeling/gpt_index_mappings"
        sh "rm -rf examples/nlp/language_modeling/gpt_pretrain_results"
        sh "rm -rf examples/nlp/language_modeling/gpt_index_mappings"
      }
    }
*/
    stage('L2: Megatron GPT with Rope Pretraining and Resume Training TP=2') {
     when {
       anyOf {
         branch 'main'
         changeRequest target: 'main'
       }
     }
     failFast true
     steps {
       sh "python examples/nlp/language_modeling/megatron_gpt_pretraining.py \
       trainer.devices=2 \
       trainer.accelerator=gpu \
       trainer.log_every_n_steps=1 \
       trainer.val_check_interval=2 \
       trainer.limit_val_batches=2 \
       trainer.accumulate_grad_batches=1 \
       trainer.max_steps=3 \
       trainer.precision=16 \
       trainer.gradient_clip_val=1.0 \
       exp_manager.exp_dir=examples/nlp/language_modeling/gpt_pretrain_results \
       model.tensor_model_parallel_size=2 \
       model.optim.name=fused_adam \
       model.optim.lr=2e-4 \
       model.optim.sched.warmup_steps=1 \
       model.optim.sched.constant_steps=1 \
       model.optim.sched.min_lr=8e-5 \
       model.max_position_embeddings=128 \
       model.encoder_seq_length=128 \
       model.data.seq_length=128 \
       model.position_embedding_type=rope \
       model.rotary_percentage=0.5 \
       model.normalization=rmsnorm \
       model.transformer_engine=True \
       model.bias=False \
       model.bias_activation_fusion=False \
       model.bias_dropout_add_fusion=False \
       model.tokenizer.vocab_file=/home/TestData/nlp/megatron_gpt/data/gpt/vocab.json \
       model.tokenizer.merge_file=/home/TestData/nlp/megatron_gpt/data/gpt/merges.txt \
       model.num_layers=8 \
       model.cpu_offloading_num_layers=7 \
       model.hidden_size=256 \
       model.num_attention_heads=8 \
       model.activations_checkpoint_method='block' \
       model.activations_checkpoint_granularity='full' \
       model.activations_checkpoint_num_layers=1 \
       model.data.data_prefix='{train:[1.0,/home/TestData/nlp/megatron_gpt/data/gpt/simple_wiki_gpt_preproc_text_document],validation:[/home/TestData/nlp/megatron_gpt/data/gpt/simple_wiki_gpt_preproc_text_document],test:[/home/TestData/nlp/megatron_gpt/data/gpt/simple_wiki_gpt_preproc_text_document]}' \
       model.data.index_mapping_dir=examples/nlp/language_modeling/gpt_index_mappings"
        // commented out to save time on github ci @adithyare
        //sh "python examples/nlp/language_modeling/megatron_gpt_pretraining.py \
        //trainer.devices=2 \
        //trainer.accelerator=gpu \
        //trainer.log_every_n_steps=1 \
        //trainer.val_check_interval=2 \
        //trainer.limit_val_batches=1 \
        //trainer.accumulate_grad_batches=1 \
        //trainer.max_steps=6 \
        //trainer.precision=16 \
        //trainer.gradient_clip_val=1.0 \
        //exp_manager.exp_dir=examples/nlp/language_modeling/gpt_pretrain_results \
        //exp_manager.resume_if_exists=True \
        //model.tensor_model_parallel_size=2 \
        //model.optim.name=fused_adam \
        //model.optim.lr=2e-4 \
        //model.optim.sched.warmup_steps=2 \
        //model.optim.sched.constant_steps=2 \
        //model.optim.sched.min_lr=8e-5 \
        //model.max_position_embeddings=128 \
        //model.encoder_seq_length=128 \
        //model.data.seq_length=128 \
        //model.position_embedding_type=rope \
        //model.rotary_percentage=0.5 \
        //model.normalization=rmsnorm \
        //model.bias=False \
        //model.bias_activation_fusion=False \
        //model.bias_dropout_add_fusion=False \
        //model.tokenizer.vocab_file=/home/TestData/nlp/megatron_gpt/data/gpt/vocab.json \
        //model.tokenizer.merge_file=/home/TestData/nlp/megatron_gpt/data/gpt/merges.txt \
        //model.num_layers=8 \
        //model.hidden_size=256 \
        //model.num_attention_heads=8 \
        //model.activations_checkpoint_method='block' \
        //model.activations_checkpoint_granularity='full' \
        //model.activations_checkpoint_num_layers=1 \
        //model.data.data_prefix=[.5,/home/TestData/nlp/megatron_gpt/data/gpt/simple_wiki_gpt_preproc_text_document,.5,/home/TestData/nlp/megatron_gpt/data/gpt/simple_wiki_gpt_preproc_text_document] \
        //model.data.index_mapping_dir=examples/nlp/language_modeling/gpt_index_mappings"
       sh "rm -rf examples/nlp/language_modeling/gpt_pretrain_results"
       sh "rm -rf examples/nlp/language_modeling/gpt_index_mappings"
      }
     }

    // This test requires Ampere but some of the test GPUs are Volta
    // Need to add a check for compute capability before uncommenting this test
    // stage('L2: Megatron GPT with Rope Pretraining using Flash Attention and Resume Training TP=2') {
    //   when {
    //     anyOf {
    //       branch 'main'
    //       changeRequest target: 'main'
    //     }
    //   }
    //   failFast true
    //   steps {
    //     sh "python examples/nlp/language_modeling/megatron_gpt_pretraining.py \
    //     trainer.devices=2 \
    //     trainer.accelerator=gpu \
    //     trainer.log_every_n_steps=1 \
    //     trainer.val_check_interval=2 \
    //     trainer.limit_val_batches=2 \
    //     trainer.accumulate_grad_batches=1 \
    //     trainer.max_steps=3 \
    //     trainer.precision=16 \
    //     trainer.gradient_clip_val=1.0 \
    //     exp_manager.exp_dir=examples/nlp/language_modeling/gpt_pretrain_results \
    //     model.tensor_model_parallel_size=2 \
    //     model.optim.name=fused_adam \
    //     model.optim.lr=2e-4 \
    //     model.optim.sched.warmup_steps=1 \
    //     model.optim.sched.constant_steps=1 \
    //     model.optim.sched.min_lr=8e-5 \
    //     model.max_position_embeddings=128 \
    //     model.encoder_seq_length=128 \
    //     model.data.seq_length=128 \
    //     model.position_embedding_type=rope \
    //     model.rotary_percentage=0.5 \
    //     model.normalization=rmsnorm \
    //     model.bias=False \
    //     model.bias_activation_fusion=False \
    //     model.bias_dropout_add_fusion=False \
    //     model.tokenizer.vocab_file=/home/TestData/nlp/megatron_gpt/data/gpt/vocab.json \
    //     model.tokenizer.merge_file=/home/TestData/nlp/megatron_gpt/data/gpt/merges.txt \
    //     model.num_layers=8 \
    //     model.hidden_size=256 \
    //     model.num_attention_heads=8 \
    //     model.activations_checkpoint_method='block' \
    //     model.activations_checkpoint_granularity='full' \
    //     model.activations_checkpoint_num_layers=1 \
    //     model.data.data_prefix=[.5,/home/TestData/nlp/megatron_gpt/data/gpt/simple_wiki_gpt_preproc_text_document,.5,/home/TestData/nlp/megatron_gpt/data/gpt/simple_wiki_gpt_preproc_text_document] \
    //     model.data.index_mapping_dir=examples/nlp/language_modeling/gpt_index_mappings \
    //     model.use_flash_attention=True "
    //     // commented out to save time on github ci @adithyare
    //     //sh "python examples/nlp/language_modeling/megatron_gpt_pretraining.py \
    //     //trainer.devices=2 \
    //     //trainer.accelerator=gpu \
    //     //trainer.log_every_n_steps=1 \
    //     //trainer.val_check_interval=2 \
    //     //trainer.limit_val_batches=1 \
    //     //trainer.accumulate_grad_batches=1 \
    //     //trainer.max_steps=6 \
    //     //trainer.precision=16 \
    //     //trainer.gradient_clip_val=1.0 \
    //     //exp_manager.exp_dir=examples/nlp/language_modeling/gpt_pretrain_results \
    //     //exp_manager.resume_if_exists=True \
    //     //model.tensor_model_parallel_size=2 \
    //     //model.optim.name=fused_adam \
    //     //model.optim.lr=2e-4 \
    //     //model.optim.sched.warmup_steps=2 \
    //     //model.optim.sched.constant_steps=2 \
    //     //model.optim.sched.min_lr=8e-5 \
    //     //model.max_position_embeddings=128 \
    //     //model.encoder_seq_length=128 \
    //     //model.data.seq_length=128 \
    //     //model.position_embedding_type=rope \
    //     //model.rotary_percentage=0.5 \
    //     //model.normalization=rmsnorm \
    //     //model.bias=False \
    //     //model.bias_activation_fusion=False \
    //     //model.bias_dropout_add_fusion=False \
    //     //model.tokenizer.vocab_file=/home/TestData/nlp/megatron_gpt/data/gpt/vocab.json \
    //     //model.tokenizer.merge_file=/home/TestData/nlp/megatron_gpt/data/gpt/merges.txt \
    //     //model.num_layers=8 \
    //     //model.hidden_size=256 \
    //     //model.num_attention_heads=8 \
    //     //model.activations_checkpoint_method='block' \
    //     //model.activations_checkpoint_granularity='full' \
    //     //model.activations_checkpoint_num_layers=1 \
    //     //model.data.data_prefix=[.5,/home/TestData/nlp/megatron_gpt/data/gpt/simple_wiki_gpt_preproc_text_document,.5,/home/TestData/nlp/megatron_gpt/data/gpt/simple_wiki_gpt_preproc_text_document] \
    //     //model.data.index_mapping_dir=examples/nlp/language_modeling/gpt_index_mappings \
    //     //model.use_flash_attention=True"
    //     sh "rm -rf examples/nlp/language_modeling/gpt_pretrain_results"
    //     sh "rm -rf examples/nlp/language_modeling/gpt_index_mappings"
    //   }
    // }
    // @chcui: model.cpu_offloading_num_layers=7 # temp workaround before m-lm !1124 is merged
    stage('L2: Megatron GPT with ALiBi Pretraining and Resume Training TP=2') {
      when {
        anyOf {
          branch 'main'
          changeRequest target: 'main'
        }
      }
      failFast true
      steps {
        sh "python examples/nlp/language_modeling/megatron_gpt_pretraining.py \
        trainer.devices=2 \
        trainer.accelerator=gpu \
        trainer.log_every_n_steps=1 \
        trainer.val_check_interval=2 \
        trainer.limit_val_batches=2 \
        trainer.accumulate_grad_batches=1 \
        trainer.max_steps=3 \
        trainer.precision=16 \
        trainer.gradient_clip_val=1.0 \
        exp_manager.exp_dir=examples/nlp/language_modeling/gpt_pretrain_results \
        model.tensor_model_parallel_size=2 \
        model.optim.name=fused_adam \
        model.optim.lr=2e-4 \
        model.optim.sched.warmup_steps=1 \
        model.optim.sched.constant_steps=1 \
        model.optim.sched.min_lr=8e-5 \
        model.max_position_embeddings=128 \
        model.encoder_seq_length=128 \
        model.data.seq_length=128 \
        model.position_embedding_type=alibi \
        model.normalization=rmsnorm \
        model.bias=False \
        model.bias_activation_fusion=False \
        model.bias_dropout_add_fusion=False \
        model.tokenizer.vocab_file=/home/TestData/nlp/megatron_gpt/data/gpt/vocab.json \
        model.tokenizer.merge_file=/home/TestData/nlp/megatron_gpt/data/gpt/merges.txt \
        model.num_layers=8 \
        model.cpu_offloading_num_layers=7 \
        model.hidden_size=256 \
        model.num_attention_heads=8 \
        model.activations_checkpoint_method='block' \
        model.activations_checkpoint_granularity='full' \
        model.activations_checkpoint_num_layers=1 \
        model.data.data_prefix=[.5,/home/TestData/nlp/megatron_gpt/data/gpt/simple_wiki_gpt_preproc_text_document,.5,/home/TestData/nlp/megatron_gpt/data/gpt/simple_wiki_gpt_preproc_text_document] \
        model.data.index_mapping_dir=examples/nlp/language_modeling/gpt_index_mappings"
        // not testing resume functionality to save time on ci @adithyare
        //sh "python examples/nlp/language_modeling/megatron_gpt_pretraining.py \
        //trainer.devices=2 \
        //trainer.accelerator=gpu \
        //trainer.log_every_n_steps=1 \
        //trainer.val_check_interval=2 \
        //trainer.limit_val_batches=1 \
        //trainer.accumulate_grad_batches=1 \
        //trainer.max_steps=6 \
        //trainer.precision=16 \
        //trainer.gradient_clip_val=1.0 \
        //exp_manager.exp_dir=examples/nlp/language_modeling/gpt_pretrain_results \
        //exp_manager.resume_if_exists=True \
        //model.tensor_model_parallel_size=2 \
        //model.optim.name=fused_adam \
        //model.optim.lr=2e-4 \
        //model.optim.sched.warmup_steps=2 \
        //model.optim.sched.constant_steps=2 \
        //model.optim.sched.min_lr=8e-5 \
        //model.max_position_embeddings=128 \
        //model.encoder_seq_length=128 \
        //model.data.seq_length=128 \
        //model.position_embedding_type=alibi \
        //model.normalization=rmsnorm \
        //model.bias=False \
        //model.bias_activation_fusion=False \
        //model.bias_dropout_add_fusion=False \
        //model.tokenizer.vocab_file=/home/TestData/nlp/megatron_gpt/data/gpt/vocab.json \
        //model.tokenizer.merge_file=/home/TestData/nlp/megatron_gpt/data/gpt/merges.txt \
        //model.num_layers=8 \
        //model.hidden_size=256 \
        //model.num_attention_heads=8 \
        //model.activations_checkpoint_method='block' \
        //model.activations_checkpoint_granularity='full' \
        //model.activations_checkpoint_num_layers=1 \
        //model.data.data_prefix=[.5,/home/TestData/nlp/megatron_gpt/data/gpt/simple_wiki_gpt_preproc_text_document,.5,/home/TestData/nlp/megatron_gpt/data/gpt/simple_wiki_gpt_preproc_text_document] \
        //model.data.index_mapping_dir=examples/nlp/language_modeling/gpt_index_mappings"
        sh "rm -rf examples/nlp/language_modeling/gpt_pretrain_results"
        sh "rm -rf examples/nlp/language_modeling/gpt_index_mappings"
      }
    }
    // @chcui: model.cpu_offloading_num_layers=7 # temp workaround before m-lm !1124 is merged
    stage('L2: Megatron GPT with KERPLE Pretraining and Resume Training TP=2') {
      when {
        anyOf {
          branch 'main'
          changeRequest target: 'main'
        }
      }
      failFast true
      steps {
        sh "python examples/nlp/language_modeling/megatron_gpt_pretraining.py \
        trainer.devices=2 \
        trainer.accelerator=gpu \
        trainer.log_every_n_steps=1 \
        trainer.val_check_interval=2 \
        trainer.limit_val_batches=2 \
        trainer.accumulate_grad_batches=1 \
        trainer.max_steps=3 \
        trainer.precision=16 \
        trainer.gradient_clip_val=1.0 \
        exp_manager.exp_dir=examples/nlp/language_modeling/gpt_pretrain_results \
        model.tensor_model_parallel_size=2 \
        model.optim.name=fused_adam \
        model.optim.lr=2e-4 \
        model.optim.sched.warmup_steps=1 \
        model.optim.sched.constant_steps=1 \
        model.optim.sched.min_lr=8e-5 \
        model.max_position_embeddings=128 \
        model.encoder_seq_length=128 \
        model.data.seq_length=128 \
        model.position_embedding_type=kerple \
        model.normalization=rmsnorm \
        model.bias=False \
        model.bias_activation_fusion=False \
        model.bias_dropout_add_fusion=False \
        model.tokenizer.vocab_file=/home/TestData/nlp/megatron_gpt/data/gpt/vocab.json \
        model.tokenizer.merge_file=/home/TestData/nlp/megatron_gpt/data/gpt/merges.txt \
        model.num_layers=8 \
        model.cpu_offloading_num_layers=7 \
        model.hidden_size=256 \
        model.num_attention_heads=8 \
        model.activations_checkpoint_method='block' \
        model.activations_checkpoint_granularity='full' \
        model.activations_checkpoint_num_layers=1 \
        model.data.data_prefix=[.5,/home/TestData/nlp/megatron_gpt/data/gpt/simple_wiki_gpt_preproc_text_document,.5,/home/TestData/nlp/megatron_gpt/data/gpt/simple_wiki_gpt_preproc_text_document] \
        model.data.index_mapping_dir=examples/nlp/language_modeling/gpt_index_mappings"
        // commented out to save time on github ci @adithyare
        //sh "python examples/nlp/language_modeling/megatron_gpt_pretraining.py \
        //trainer.devices=2 \
        //trainer.accelerator=gpu \
        //trainer.log_every_n_steps=1 \
        //trainer.val_check_interval=2 \
        //trainer.limit_val_batches=1 \
        //trainer.accumulate_grad_batches=1 \
        //trainer.max_steps=6 \
        //trainer.precision=16 \
        //trainer.gradient_clip_val=1.0 \
        //exp_manager.exp_dir=examples/nlp/language_modeling/gpt_pretrain_results \
        //exp_manager.resume_if_exists=True \
        //model.tensor_model_parallel_size=2 \
        //model.optim.name=fused_adam \
        //model.optim.lr=2e-4 \
        //model.optim.sched.warmup_steps=2 \
        //model.optim.sched.constant_steps=2 \
        //model.optim.sched.min_lr=8e-5 \
        //model.max_position_embeddings=128 \
        //model.encoder_seq_length=128 \
        //model.data.seq_length=128 \
        //model.position_embedding_type=kerple \
        //model.normalization=rmsnorm \
        //model.bias=False \
        //model.bias_activation_fusion=False \
        //model.bias_dropout_add_fusion=False \
        //model.tokenizer.vocab_file=/home/TestData/nlp/megatron_gpt/data/gpt/vocab.json \
        //model.tokenizer.merge_file=/home/TestData/nlp/megatron_gpt/data/gpt/merges.txt \
        //model.num_layers=8 \
        //model.hidden_size=256 \
        //model.num_attention_heads=8 \
        //model.activations_checkpoint_method='block' \
        //model.activations_checkpoint_granularity='full' \
        //model.activations_checkpoint_num_layers=1 \
        //model.data.data_prefix=[.5,/home/TestData/nlp/megatron_gpt/data/gpt/simple_wiki_gpt_preproc_text_document,.5,/home/TestData/nlp/megatron_gpt/data/gpt/simple_wiki_gpt_preproc_text_document] \
        //model.data.index_mapping_dir=examples/nlp/language_modeling/gpt_index_mappings"
        sh "rm -rf examples/nlp/language_modeling/gpt_pretrain_results"
        sh "rm -rf examples/nlp/language_modeling/gpt_index_mappings"
      }
    }
    // @chcui: model.cpu_offloading_num_layers=7 # temp workaround before m-lm !1124 is merged
    stage('L2: Megatron GPT Pretraining and Resume Training PP=2') {
      when {
        anyOf {
          branch 'main'
          changeRequest target: 'main'
        }
      }
      failFast true
      steps {
        sh "python examples/nlp/language_modeling/megatron_gpt_pretraining.py \
        trainer.devices=2 \
        trainer.log_every_n_steps=1 \
        trainer.val_check_interval=2 \
        trainer.limit_val_batches=2 \
        trainer.accumulate_grad_batches=1 \
        trainer.max_steps=3 \
        trainer.precision=bf16 \
        trainer.gradient_clip_val=1.0 \
        exp_manager.exp_dir=examples/nlp/language_modeling/gpt_pretrain_results \
        model.pipeline_model_parallel_size=2 \
        model.tensor_model_parallel_size=1 \
        model.mcore_gpt=True \
        model.megatron_amp_O2=True \
        model.optim.name=distributed_fused_adam \
        model.optim.lr=2e-4 \
        model.optim.sched.warmup_steps=1 \
        model.optim.sched.constant_steps=1 \
        model.optim.sched.min_lr=8e-5 \
        model.max_position_embeddings=128 \
        model.encoder_seq_length=128 \
        model.activation=fast-swiglu \
        model.bias_activation_fusion=False \
        model.hidden_dropout=0.0 \
        model.attention_dropout=0.0 \
        model.transformer_block_type=normformer \
        model.headscale=True \
        model.data.seq_length=128 \
        model.tokenizer.vocab_file=/home/TestData/nlp/megatron_gpt/data/gpt/vocab.json \
        model.tokenizer.merge_file=/home/TestData/nlp/megatron_gpt/data/gpt/merges.txt \
        model.num_layers=8 \
        model.cpu_offloading_num_layers=7 \
        model.hidden_size=256 \
        model.num_attention_heads=8 \
        model.activations_checkpoint_method='block' \
        model.activations_checkpoint_num_layers=1 \
        model.data.data_prefix=[.5,/home/TestData/nlp/megatron_gpt/data/gpt/simple_wiki_gpt_preproc_text_document,.5,/home/TestData/nlp/megatron_gpt/data/gpt/simple_wiki_gpt_preproc_text_document] \
        model.data.index_mapping_dir=examples/nlp/language_modeling/gpt_index_mappings"
        sh "python examples/nlp/language_modeling/megatron_gpt_pretraining.py \
        trainer.devices=2 \
        trainer.log_every_n_steps=1 \
        trainer.val_check_interval=2 \
        trainer.limit_val_batches=2 \
        trainer.accumulate_grad_batches=1 \
        trainer.max_steps=6 \
        trainer.precision=bf16 \
        trainer.gradient_clip_val=1.0 \
        model.mcore_gpt=True \
        model.megatron_amp_O2=True \
        exp_manager.exp_dir=examples/nlp/language_modeling/gpt_pretrain_results \
        exp_manager.resume_if_exists=True \
        model.pipeline_model_parallel_size=2 \
        model.tensor_model_parallel_size=1 \
        model.optim.name=distributed_fused_adam \
        model.optim.lr=2e-4 \
        model.optim.sched.warmup_steps=2 \
        model.optim.sched.constant_steps=2 \
        model.optim.sched.min_lr=8e-5 \
        model.max_position_embeddings=128 \
        model.encoder_seq_length=128 \
        model.activation=fast-swiglu \
        model.bias_activation_fusion=False \
        model.hidden_dropout=0.0 \
        model.attention_dropout=0.0 \
        model.transformer_block_type=normformer \
        model.headscale=True \
        model.data.seq_length=128 \
        model.tokenizer.vocab_file=/home/TestData/nlp/megatron_gpt/data/gpt/vocab.json \
        model.tokenizer.merge_file=/home/TestData/nlp/megatron_gpt/data/gpt/merges.txt \
        model.num_layers=8 \
        model.cpu_offloading_num_layers=7 \
        model.hidden_size=256 \
        model.num_attention_heads=8 \
        model.activations_checkpoint_method='block' \
        model.activations_checkpoint_num_layers=1 \
        model.data.data_prefix=[.5,/home/TestData/nlp/megatron_gpt/data/gpt/simple_wiki_gpt_preproc_text_document,.5,/home/TestData/nlp/megatron_gpt/data/gpt/simple_wiki_gpt_preproc_text_document] \
        model.data.index_mapping_dir=examples/nlp/language_modeling/gpt_index_mappings"
        sh "rm -rf examples/nlp/language_modeling/gpt_pretrain_results"
        sh "rm -rf examples/nlp/language_modeling/gpt_index_mappings"
      }
    }
    stage('L2: Megatron GPT Finetuning PP=2') {
      when {
        anyOf {
          branch 'main'
          changeRequest target: 'main'
        }
      }
      failFast true
      steps {
        sh "python examples/nlp/language_modeling/tuning/megatron_gpt_finetuning.py \
        trainer.devices=2 \
        trainer.log_every_n_steps=1 \
        trainer.val_check_interval=2 \
        +trainer.limit_val_batches=2 \
        trainer.max_steps=3 \
        trainer.precision=16 \
        trainer.gradient_clip_val=1.0 \
        exp_manager.exp_dir=examples/nlp/language_modeling/gpt_sft_results \
        model.pipeline_model_parallel_size=2 \
        model.tensor_model_parallel_size=1 \
        model.restore_from_path=/home/TestData/nlp/megatron_gpt/PP2/gpt_pp2_tp1.nemo \
        model.optim.name=fused_adam \
        model.optim.lr=2e-4 \
        model.peft.peft_scheme=null \
        model.data.train_ds.micro_batch_size=1 \
        model.data.train_ds.global_batch_size=4 \
        model.data.train_ds.file_names=[/home/TestData/nlp/megatron_sft/quarel.jsonl,/home/TestData/nlp/megatron_sft/trec.jsonl] \
        model.data.train_ds.concat_sampling_probabilities=[0.3,0.7] \
        model.data.train_ds.num_workers=0 \
        model.data.test_ds.micro_batch_size=1 \
        model.data.test_ds.global_batch_size=1 \
        model.data.test_ds.file_names=[/home/TestData/nlp/megatron_sft/quarel.jsonl,/home/TestData/nlp/megatron_sft/trec.jsonl] \
        model.data.test_ds.names=[quarel] \
        model.data.validation_ds.micro_batch_size=1 \
        model.data.validation_ds.global_batch_size=1 \
        model.data.validation_ds.num_workers=0 \
        model.data.validation_ds.file_names=[/home/TestData/nlp/megatron_sft/quarel.jsonl,/home/TestData/nlp/megatron_sft/trec.jsonl] \
        model.data.validation_ds.names=[quarel,trec]"
        sh "python examples/nlp/language_modeling/tuning/megatron_gpt_finetuning.py \
        trainer.devices=2 \
        trainer.log_every_n_steps=1 \
        trainer.val_check_interval=1 \
        +trainer.limit_val_batches=2 \
        trainer.max_steps=3 \
        trainer.precision=16 \
        trainer.gradient_clip_val=1.0 \
        exp_manager.exp_dir=examples/nlp/language_modeling/gpt_sft_results \
        model.pipeline_model_parallel_size=2 \
        model.tensor_model_parallel_size=1 \
        model.restore_from_path=/home/TestData/nlp/megatron_gpt/PP2/gpt_pp2_tp1.nemo \
        model.optim.name=fused_adam \
        model.optim.lr=2e-4 \
        model.peft.peft_scheme=null \
        model.data.train_ds.micro_batch_size=1 \
        model.data.train_ds.global_batch_size=4 \
        model.data.train_ds.file_names=[/home/TestData/nlp/megatron_sft/quarel.jsonl,/home/TestData/nlp/megatron_sft/trec.jsonl] \
        model.data.train_ds.concat_sampling_probabilities=[0.3,0.7] \
        model.data.train_ds.num_workers=0 \
        model.data.test_ds.micro_batch_size=1 \
        model.data.test_ds.global_batch_size=1 \
        model.data.test_ds.file_names=[/home/TestData/nlp/megatron_sft/quarel.jsonl,/home/TestData/nlp/megatron_sft/trec.jsonl] \
        model.data.test_ds.names=[quarel] \
        model.data.validation_ds.micro_batch_size=1 \
        model.data.validation_ds.global_batch_size=1 \
        model.data.validation_ds.num_workers=0 \
        model.data.validation_ds.file_names=[/home/TestData/nlp/megatron_sft/quarel.jsonl,/home/TestData/nlp/megatron_sft/trec.jsonl] \
        model.data.validation_ds.names=[quarel,trec]"
        sh "rm -rf examples/nlp/language_modeling/gpt_sft_results"
      }
    }
    stage('L2: Megatron GPT Finetuning StarCoder PP=1') {
      when {
        anyOf {
          branch 'main'
          changeRequest target: 'main'
        }
      }
      failFast true
      steps {
        sh "python examples/nlp/language_modeling/tuning/megatron_gpt_sft.py \
        trainer.devices=1 \
        trainer.num_nodes=1 \
        trainer.precision=32 \
        trainer.max_steps=4 \
        trainer.val_check_interval=4 \
        trainer.enable_checkpointing=False \
        +trainer.limit_val_batches=2 \
        +trainer.limit_test_batches=2 \
        exp_manager.checkpoint_callback_params.save_best_model=False \
        exp_manager.exp_dir=examples/nlp/language_modeling/gpt_sft_results \
        model.optim.name=distributed_fused_adam \
        model.restore_from_path=/home/TestData/nlp/megatron_gpt/starcoder-ci-nemo/megatron_starcoder_tp1_pp1.nemo \
        model.tensor_model_parallel_size=1 \
        model.pipeline_model_parallel_size=1 \
        model.data.train_ds.file_names=[/home/TestData/nlp/megatron_sft/quarel.jsonl] \
        model.data.train_ds.num_workers=0 \
        model.data.test_ds.file_names=[/home/TestData/nlp/megatron_sft/quarel.jsonl] \
        model.data.validation_ds.num_workers=0 \
        model.data.validation_ds.file_names=[/home/TestData/nlp/megatron_sft/quarel.jsonl] \
        model.data.test_ds.num_workers=0 \
        model.data.train_ds.concat_sampling_probabilities=[1.0]"
        sh "rm -rf examples/nlp/language_modeling/gpt_sft_results"
      }
    }
    stage('L2: Megatron GPT PEFT Lora PP=2') {
      when {
        anyOf {
          branch 'main'
          changeRequest target: 'main'
        }
      }
      failFast true
      steps {
        sh "rm -rf examples/nlp/language_modeling/gpt_peft_lora_results_pp2"
        sh "python examples/nlp/language_modeling/tuning/megatron_gpt_finetuning.py \
        trainer.devices=2 \
        trainer.log_every_n_steps=1 \
        trainer.max_epochs=9999 \
        trainer.max_steps=3 \
        trainer.val_check_interval=3 \
        ++trainer.limit_val_batches=2 \
        trainer.precision=16 \
        exp_manager.exp_dir=examples/nlp/language_modeling/gpt_peft_lora_results_pp2 \
        model.pipeline_model_parallel_size=2 \
        model.tensor_model_parallel_size=1 \
        model.restore_from_path=/home/TestData/nlp/megatron_gpt/PP2/gpt_pp2_tp1.nemo \
        model.peft.peft_scheme='lora' \
        model.answer_only_loss=True \
        model.micro_batch_size=1 \
        model.global_batch_size=1 \
        model.data.train_ds.file_names=[/home/TestData/nlp/megatron_sft/quarel.jsonl] \
        model.data.train_ds.concat_sampling_probabilities=[1.0] \
        model.data.train_ds.num_workers=0 \
        model.data.validation_ds.num_workers=0 \
        model.data.validation_ds.file_names=[/home/TestData/nlp/megatron_sft/quarel.jsonl] \
        model.data.validation_ds.names=[quarel]"
        sh "rm -rf examples/nlp/language_modeling/gpt_peft_lora_results_pp2"
      }
    }
    stage('L2: Megatron GPT PEFT Lora TP=2') {
      when {
        anyOf {
          branch 'main'
          changeRequest target: 'main'
        }
      }
      failFast true
      steps {
        sh "rm -rf /home/TestData/nlp/lora_tuning_tp2"
        sh "python examples/nlp/language_modeling/tuning/megatron_gpt_finetuning.py \
        trainer.devices=2 \
        trainer.log_every_n_steps=1 \
        trainer.max_epochs=9999 \
        trainer.max_steps=3 \
        trainer.val_check_interval=3 \
        ++trainer.limit_val_batches=2 \
        trainer.precision=16 \
        exp_manager.exp_dir=/home/TestData/nlp/lora_tuning_tp2 \
        model.pipeline_model_parallel_size=1 \
        model.tensor_model_parallel_size=2 \
        model.restore_from_path=/home/TestData/nlp/megatron_gpt/TP2/megatron_gpt_tp2.nemo \
        model.peft.peft_scheme='lora' \
        model.answer_only_loss=True \
        model.micro_batch_size=1 \
        model.global_batch_size=1 \
        model.data.train_ds.file_names=[/home/TestData/nlp/megatron_sft/quarel.jsonl] \
        model.data.train_ds.concat_sampling_probabilities=[1.0] \
        model.data.train_ds.num_workers=0 \
        model.data.validation_ds.num_workers=0 \
        model.data.validation_ds.file_names=[/home/TestData/nlp/megatron_sft/quarel.jsonl] \
        model.data.validation_ds.names=[quarel]"
        sh "python examples/nlp/language_modeling/tuning/megatron_gpt_generate.py \
        model.restore_from_path=/home/TestData/nlp/megatron_gpt/TP2/megatron_gpt_tp2.nemo \
        model.peft.restore_from_path=/home/TestData/nlp/lora_tuning_tp2/megatron_gpt_peft_lora_tuning/checkpoints/megatron_gpt_peft_lora_tuning.nemo \
        model.tensor_model_parallel_size=2 \
        trainer.devices=2 \
        model.data.test_ds.file_names=[/home/TestData/nlp/megatron_sft/quarel_4.jsonl] \
        model.data.test_ds.names=['quarel4'] \
        model.global_batch_size=2 \
        model.micro_batch_size=1 \
        model.data.test_ds.tokens_to_generate=10 \
        model.data.test_ds.write_predictions_to_file=True \
        model.data.test_ds.output_file_path_prefix='/home/TestData/nlp/lora_tuning_tp2/out' \
        inference.greedy=True \
        inference.repetition_penalty=1.0 \
        inference.outfile_path='/home/TestData/nlp/lora_tuning_tp2/out.jsonl'"
        sh "rm -rf /home/TestData/nlp/lora_tuning_tp2"
      }
    }
    stage('L2: Megatron GPT PEFT Lora TP=2 SP') {
      when {
        anyOf {
          branch 'main'
          changeRequest target: 'main'
        }
      }
      failFast true
      steps {
        sh "rm -rf /home/TestData/nlp/lora_tuning_tp2_sp"
        sh "python examples/nlp/language_modeling/tuning/megatron_gpt_finetuning.py \
        trainer.devices=2 \
        trainer.log_every_n_steps=1 \
        trainer.max_epochs=9999 \
        trainer.max_steps=3 \
        trainer.val_check_interval=3 \
        ++trainer.limit_val_batches=2 \
        trainer.precision=16 \
        exp_manager.exp_dir=/home/TestData/nlp/lora_tuning_tp2 \
        model.pipeline_model_parallel_size=1 \
        model.tensor_model_parallel_size=2 \
        model.sequence_parallel=true \
        model.restore_from_path=/home/TestData/nlp/megatron_gpt/mcore_45M/megatron_llama.nemo \
        model.peft.peft_scheme='lora' \
        model.answer_only_loss=True \
        model.micro_batch_size=1 \
        model.global_batch_size=1 \
        model.data.train_ds.file_names=[/home/TestData/nlp/megatron_sft/quarel.jsonl] \
        model.data.train_ds.concat_sampling_probabilities=[1.0] \
        model.data.train_ds.num_workers=0 \
        model.data.validation_ds.num_workers=0 \
        model.data.validation_ds.file_names=[/home/TestData/nlp/megatron_sft/quarel.jsonl] \
        model.data.validation_ds.names=[quarel]"
        sh "rm -rf /home/TestData/nlp/lora_tuning_tp2_sp"
      }
    }
    stage('L2: Megatron GPT Eval') {
      when {
        anyOf {
          branch 'main'
          changeRequest target: 'main'
        }
      }
      failFast true
      steps{
        sh "python examples/nlp/language_modeling/megatron_gpt_eval.py \
            gpt_model_file=/home/TestData/nlp/megatron_gpt/125M/megatron_gpt.nemo \
            prompts=['How to fix GPU memory? A:'] \
            tensor_model_parallel_size=1 \
            inference.tokens_to_generate=32 \
            trainer.precision=32"
      }
    }
    stage('L2: Megatron GPT Eval PP2') {
      when {
        anyOf {
          branch 'main'
          changeRequest target: 'main'
        }
      }
      failFast true
      steps {
        sh "python examples/nlp/language_modeling/megatron_gpt_eval.py \
            gpt_model_file=/home/TestData/nlp/megatron_gpt/PP2/gpt_pp2_tp1.nemo \
            server=False \
            tensor_model_parallel_size=1 \
            pipeline_model_parallel_size=2 \
            trainer.devices=2 \
            trainer.num_nodes=1 \
            trainer.precision=32"
      }
    }
    stage('L2: Megatron GPT SFT Eval (inference seq len > training seq len)') {
      when {
        anyOf {
          branch 'main'
          changeRequest target: 'main'
        }
      }
      failFast true
      steps{
        sh "python examples/nlp/language_modeling/tuning/megatron_gpt_generate.py \
            model.restore_from_path=/home/TestData/nlp/megatron_gpt_sft/megatron_gpt_rope_sft.nemo \
            model.peft.restore_from_path=null \
            model.data.test_ds.file_names=['/home/TestData/nlp/megatron_gpt_sft/sample.jsonl'] \
            model.data.test_ds.names=['test'] \
            model.data.test_ds.global_batch_size=1 \
            model.data.test_ds.micro_batch_size=1 \
            model.data.test_ds.tokens_to_generate=30 \
            model.data.test_ds.max_seq_length=6000 \
            model.data.test_ds.write_predictions_to_file=True \
            model.data.test_ds.output_file_path_prefix='examples/nlp/language_modeling/out' \
            inference.greedy=True \
            inference.repetition_penalty=1.0 \
            inference.outfile_path='examples/nlp/language_modeling/out.jsonl' && \
            rm -rf examples/nlp/language_modeling/out.jsonl"
      }
    }

    // TODO: Add this test back. Test was failing on CI machines due to HW error
    // stage('L2: Megatron GPT Convert from Megatron-LM checkpoing and Eval') {
    //   when {
    //     anyOf {
    //       branch 'main'
    //       changeRequest target: 'main'
    //     }
    //   }
    //   failFast true
    //   steps {
    //     sh "python -m torch.distributed.launch --nproc_per_node=2 \
    //     examples/nlp/language_modeling/megatron_lm_ckpt_to_nemo.py \
    //     --checkpoint_folder=/home/TestData/nlp/megatron_gpt/data/gpt/iter_0008700 \
    //     --checkpoint_name=model_optim_rng.pt \
    //     --hparams_file=/home/TestData/nlp/megatron_gpt/data/gpt/iter_0008700/hparams.yaml \
    //     --nemo_file_path=examples/nlp/language_modeling/small_gpt.nemo \
    //     --model_type=gpt \
    //     --pipeline_model_parallel_size=1 \
    //     --gpus_per_node=2 \
    //     --tensor_model_parallel_size=2"
    //     sh "python examples/nlp/language_modeling/megatron_gpt_eval.py \
    //     --gpt_model_file=examples/nlp/language_modeling/small_gpt.nemo \
    //     --tokens_to_generate=32 \
    //     --tensor_model_parallel_size=2 \
    //     --prompt='This is a test.'"
    //     sh "rm examples/nlp/language_modeling/small_gpt.nemo"
    //   }
    // }
    stage('L2: Megatron Change Partitions') {
      when {
        anyOf {
          branch 'main'
          changeRequest target: 'main'
        }
      }
      failFast true
      parallel{
        stage('Reduce TP Num Partitions (2 to 1) and PP Num Partitions (1 to 2)'){
          steps{
            sh "python examples/nlp/language_modeling/megatron_change_num_partitions.py \
                --model_file \
                /home/TestData/nlp/megatron_gpt/TP2/megatron_gpt_tp2.nemo \
                --target_file \
                /home/TestData/nlp/megatron_gpt/TP2-Temp/test-reduce.nemo \
                --tensor_model_parallel_size \
                2 \
                --target_tensor_model_parallel_size \
                1 \
                --pipeline_model_parallel_size \
                1 \
                --target_pipeline_model_parallel_size \
                2"
            sh "rm /home/TestData/nlp/megatron_gpt/TP2-Temp/test-reduce.nemo"
          }
        }
        stage('Increase TP Num Partitions (2 to 4) and PP Num Partitions (1 to 2)'){
          steps{
            sh "python examples/nlp/language_modeling/megatron_change_num_partitions.py \
                --model_file \
                /home/TestData/nlp/megatron_gpt/TP2/megatron_gpt_tp2.nemo \
                --target_file \
                /home/TestData/nlp/megatron_gpt/TP2-Temp/test-increase.nemo \
                --tensor_model_parallel_size \
                2 \
                --target_tensor_model_parallel_size \
                4 \
                --pipeline_model_parallel_size \
                1 \
                --target_pipeline_model_parallel_size \
                1"
            sh "rm /home/TestData/nlp/megatron_gpt/TP2-Temp/test-increase.nemo"
          }
        }
      }
    }
    stage('L2: Megatron T5 Pretraining and Resume Training TP=2') {
      when {
        anyOf {
          branch 'main'
          changeRequest target: 'main'
        }
      }
      failFast true
      steps {
        sh "python examples/nlp/language_modeling/megatron_t5_pretraining.py \
        trainer.devices=2 \
        trainer.accelerator=gpu \
        trainer.log_every_n_steps=1 \
        trainer.val_check_interval=10 \
        trainer.limit_val_batches=2 \
        trainer.accumulate_grad_batches=1 \
        trainer.max_steps=10 \
        trainer.precision=16 \
        trainer.gradient_clip_val=1.0 \
        exp_manager.exp_dir=examples/nlp/language_modeling/t5_pretrain_results \
        model.tensor_model_parallel_size=2 \
        model.seq_length=128 \
        model.encoder.num_layers=4 \
        model.encoder.hidden_size=64 \
        model.encoder.num_attention_heads=8 \
        model.encoder.activation='swiglu' \
        model.encoder.masked_softmax_fusion=False \
        model.encoder.bias_activation_fusion=False \
        model.encoder.activations_checkpoint_method='block' \
        model.encoder.activations_checkpoint_num_layers=1 \
        model.encoder.position_embedding_type=relative \
        model.decoder.num_layers=2 \
        model.decoder.hidden_size=64 \
        model.decoder.num_attention_heads=8 \
        model.decoder.activation='fast-swiglu' \
        model.decoder.masked_softmax_fusion=False \
        model.decoder.bias_activation_fusion=False \
        model.decoder.activations_checkpoint_method='block' \
        model.decoder.activations_checkpoint_num_layers=1 \
        model.encoder.transformer_block_type='pre_ln' \
        model.decoder.transformer_block_type='pre_ln' \
        model.data.data_prefix=[.5,/home/TestData/nlp/nmt/toy_data/wmt14-de-en.src,.5,/home/TestData/nlp/nmt/toy_data/wmt14-de-en.ref] \
        model.data.index_mapping_dir=examples/nlp/language_modeling/t5_index_mappings \
        model.data.data_impl=text_mmap \
        +model.data.data_impl_kwargs.newline_int=10 \
        +model.data.data_impl_kwargs.header_lines=0 \
        +model.data.data_impl_kwargs.workers=null \
        +model.data.data_impl_kwargs.sort_dataset_paths=False \
        model.share_token_embeddings=False \
        model.share_decoder_tokens_head_embeddings=False"
        sh "python examples/nlp/language_modeling/megatron_t5_pretraining.py \
        trainer.devices=2 \
        trainer.accelerator=gpu \
        trainer.log_every_n_steps=1 \
        trainer.val_check_interval=1 \
        trainer.limit_val_batches=2 \
        trainer.accumulate_grad_batches=1 \
        trainer.max_steps=10 \
        trainer.precision=16 \
        trainer.gradient_clip_val=1.0 \
        exp_manager.exp_dir=examples/nlp/language_modeling/t5_pretrain_results \
        exp_manager.resume_if_exists=True \
        model.tensor_model_parallel_size=2 \
        model.seq_length=128 \
        model.encoder.num_layers=4 \
        model.encoder.hidden_size=64 \
        model.encoder.num_attention_heads=8 \
        model.encoder.activation='swiglu' \
        model.encoder.masked_softmax_fusion=False \
        model.encoder.bias_activation_fusion=False \
        model.encoder.activations_checkpoint_method='block' \
        model.encoder.activations_checkpoint_num_layers=1 \
        model.encoder.position_embedding_type=relative \
        model.decoder.num_layers=2 \
        model.decoder.hidden_size=64 \
        model.decoder.num_attention_heads=8 \
        model.decoder.activation='fast-swiglu' \
        model.decoder.masked_softmax_fusion=False \
        model.decoder.bias_activation_fusion=False \
        model.decoder.activations_checkpoint_method='block' \
        model.decoder.activations_checkpoint_num_layers=1 \
        model.encoder.transformer_block_type='pre_ln' \
        model.decoder.transformer_block_type='pre_ln' \
        model.data.data_prefix=[.5,/home/TestData/nlp/nmt/toy_data/wmt14-de-en.src,.5,/home/TestData/nlp/nmt/toy_data/wmt14-de-en.ref] \
        model.data.index_mapping_dir=examples/nlp/language_modeling/t5_index_mappings \
        model.data.data_impl=text_mmap \
        +model.data.data_impl_kwargs.newline_int=10 \
        +model.data.data_impl_kwargs.header_lines=0 \
        +model.data.data_impl_kwargs.workers=null \
        +model.data.data_impl_kwargs.sort_dataset_paths=False \
        model.share_token_embeddings=False \
        model.share_decoder_tokens_head_embeddings=False"
        sh "rm -rf examples/nlp/language_modeling/t5_pretrain_results"
        sh "rm -rf examples/nlp/language_modeling/t5_index_mappings"
      }
    }
    stage('L2: Megatron T5 with ALiBi Pretraining and Resume Training TP=2') {
      when {
        anyOf {
          branch 'main'
          changeRequest target: 'main'
        }
      }
      failFast true
      steps {
        sh "python examples/nlp/language_modeling/megatron_t5_pretraining.py \
        trainer.devices=2 \
        trainer.accelerator=gpu \
        trainer.log_every_n_steps=1 \
        trainer.val_check_interval=10 \
        trainer.limit_val_batches=2 \
        trainer.accumulate_grad_batches=1 \
        trainer.max_steps=10 \
        trainer.precision=16 \
        trainer.gradient_clip_val=1.0 \
        exp_manager.exp_dir=examples/nlp/language_modeling/t5_pretrain_results \
        model.tensor_model_parallel_size=2 \
        model.seq_length=128 \
        model.encoder.num_layers=4 \
        model.encoder.hidden_size=64 \
        model.encoder.num_attention_heads=8 \
        model.encoder.activation='swiglu' \
        model.encoder.masked_softmax_fusion=False \
        model.encoder.bias_activation_fusion=False \
        model.encoder.activations_checkpoint_method='block' \
        model.encoder.activations_checkpoint_num_layers=1 \
        model.encoder.position_embedding_type=alibi \
        model.decoder.num_layers=2 \
        model.decoder.hidden_size=64 \
        model.decoder.num_attention_heads=8 \
        model.decoder.activation='swiglu' \
        model.decoder.masked_softmax_fusion=False \
        model.decoder.bias_activation_fusion=False \
        model.decoder.activations_checkpoint_method='block' \
        model.decoder.activations_checkpoint_num_layers=1 \
        model.encoder.transformer_block_type='pre_ln' \
        model.decoder.transformer_block_type='pre_ln' \
        model.data.data_prefix=[.5,/home/TestData/nlp/nmt/toy_data/wmt14-de-en.src,.5,/home/TestData/nlp/nmt/toy_data/wmt14-de-en.ref] \
        model.data.index_mapping_dir=examples/nlp/language_modeling/t5_index_mappings \
        model.data.data_impl=text_mmap \
        +model.data.data_impl_kwargs.newline_int=10 \
        +model.data.data_impl_kwargs.header_lines=0 \
        +model.data.data_impl_kwargs.workers=null \
        +model.data.data_impl_kwargs.sort_dataset_paths=False \
        model.share_token_embeddings=False \
        model.share_decoder_tokens_head_embeddings=False"
        sh "python examples/nlp/language_modeling/megatron_t5_pretraining.py \
        trainer.devices=2 \
        trainer.accelerator=gpu \
        trainer.log_every_n_steps=1 \
        trainer.val_check_interval=1 \
        trainer.limit_val_batches=2 \
        trainer.accumulate_grad_batches=1 \
        trainer.max_steps=10 \
        trainer.precision=16 \
        trainer.gradient_clip_val=1.0 \
        exp_manager.exp_dir=examples/nlp/language_modeling/t5_pretrain_results \
        exp_manager.resume_if_exists=True \
        model.tensor_model_parallel_size=2 \
        model.seq_length=128 \
        model.encoder.num_layers=4 \
        model.encoder.hidden_size=64 \
        model.encoder.num_attention_heads=8 \
        model.encoder.activation='swiglu' \
        model.encoder.masked_softmax_fusion=False \
        model.encoder.bias_activation_fusion=False \
        model.encoder.activations_checkpoint_method='block' \
        model.encoder.activations_checkpoint_num_layers=1 \
        model.encoder.position_embedding_type=alibi \
        model.decoder.num_layers=2 \
        model.decoder.hidden_size=64 \
        model.decoder.num_attention_heads=8 \
        model.decoder.activation='swiglu' \
        model.decoder.masked_softmax_fusion=False \
        model.decoder.bias_activation_fusion=False \
        model.decoder.activations_checkpoint_method='block' \
        model.decoder.activations_checkpoint_num_layers=1 \
        model.encoder.transformer_block_type='pre_ln' \
        model.decoder.transformer_block_type='pre_ln' \
        model.data.data_prefix=[.5,/home/TestData/nlp/nmt/toy_data/wmt14-de-en.src,.5,/home/TestData/nlp/nmt/toy_data/wmt14-de-en.ref] \
        model.data.index_mapping_dir=examples/nlp/language_modeling/t5_index_mappings \
        model.data.data_impl=text_mmap \
        +model.data.data_impl_kwargs.newline_int=10 \
        +model.data.data_impl_kwargs.header_lines=0 \
        +model.data.data_impl_kwargs.workers=null \
        +model.data.data_impl_kwargs.sort_dataset_paths=False \
        model.share_token_embeddings=False \
        model.share_decoder_tokens_head_embeddings=False"
        sh "rm -rf examples/nlp/language_modeling/t5_pretrain_results"
        sh "rm -rf examples/nlp/language_modeling/t5_index_mappings"
      }
    }
    stage('L2: Megatron T5 with KERPLE Pretraining and Resume Training TP=2') {
      when {
        anyOf {
          branch 'main'
          changeRequest target: 'main'
        }
      }
      failFast true
      steps {
        sh "python examples/nlp/language_modeling/megatron_t5_pretraining.py \
        trainer.devices=2 \
        trainer.accelerator=gpu \
        trainer.log_every_n_steps=1 \
        trainer.val_check_interval=10 \
        trainer.limit_val_batches=2 \
        trainer.accumulate_grad_batches=1 \
        trainer.max_steps=10 \
        trainer.precision=16 \
        trainer.gradient_clip_val=1.0 \
        exp_manager.exp_dir=examples/nlp/language_modeling/t5_pretrain_results \
        model.tensor_model_parallel_size=2 \
        model.seq_length=128 \
        model.encoder.num_layers=4 \
        model.encoder.hidden_size=64 \
        model.encoder.num_attention_heads=8 \
        model.encoder.activation='swiglu' \
        model.encoder.masked_softmax_fusion=False \
        model.encoder.bias_activation_fusion=False \
        model.encoder.activations_checkpoint_method='block' \
        model.encoder.activations_checkpoint_num_layers=1 \
        model.encoder.position_embedding_type=kerple \
        model.decoder.num_layers=2 \
        model.decoder.hidden_size=64 \
        model.decoder.num_attention_heads=8 \
        model.decoder.activation='swiglu' \
        model.decoder.masked_softmax_fusion=False \
        model.decoder.bias_activation_fusion=False \
        model.decoder.activations_checkpoint_method='block' \
        model.decoder.activations_checkpoint_num_layers=1 \
        model.encoder.transformer_block_type='pre_ln' \
        model.decoder.transformer_block_type='pre_ln' \
        model.data.data_prefix=[.5,/home/TestData/nlp/nmt/toy_data/wmt14-de-en.src,.5,/home/TestData/nlp/nmt/toy_data/wmt14-de-en.ref] \
        model.data.index_mapping_dir=examples/nlp/language_modeling/t5_index_mappings \
        model.data.data_impl=text_mmap \
        +model.data.data_impl_kwargs.newline_int=10 \
        +model.data.data_impl_kwargs.header_lines=0 \
        +model.data.data_impl_kwargs.workers=null \
        +model.data.data_impl_kwargs.sort_dataset_paths=False \
        model.share_token_embeddings=False \
        model.share_decoder_tokens_head_embeddings=False"
        sh "python examples/nlp/language_modeling/megatron_t5_pretraining.py \
        trainer.devices=2 \
        trainer.accelerator=gpu \
        trainer.log_every_n_steps=1 \
        trainer.val_check_interval=1 \
        trainer.limit_val_batches=2 \
        trainer.accumulate_grad_batches=1 \
        trainer.max_steps=10 \
        trainer.precision=16 \
        trainer.gradient_clip_val=1.0 \
        exp_manager.exp_dir=examples/nlp/language_modeling/t5_pretrain_results \
        exp_manager.resume_if_exists=True \
        model.tensor_model_parallel_size=2 \
        model.seq_length=128 \
        model.encoder.num_layers=4 \
        model.encoder.hidden_size=64 \
        model.encoder.num_attention_heads=8 \
        model.encoder.activation='swiglu' \
        model.encoder.masked_softmax_fusion=False \
        model.encoder.bias_activation_fusion=False \
        model.encoder.activations_checkpoint_method='block' \
        model.encoder.activations_checkpoint_num_layers=1 \
        model.encoder.position_embedding_type=kerple \
        model.decoder.num_layers=2 \
        model.decoder.hidden_size=64 \
        model.decoder.num_attention_heads=8 \
        model.decoder.activation='swiglu' \
        model.decoder.masked_softmax_fusion=False \
        model.decoder.bias_activation_fusion=False \
        model.decoder.activations_checkpoint_method='block' \
        model.decoder.activations_checkpoint_num_layers=1 \
        model.encoder.transformer_block_type='pre_ln' \
        model.decoder.transformer_block_type='pre_ln' \
        model.data.data_prefix=[.5,/home/TestData/nlp/nmt/toy_data/wmt14-de-en.src,.5,/home/TestData/nlp/nmt/toy_data/wmt14-de-en.ref] \
        model.data.index_mapping_dir=examples/nlp/language_modeling/t5_index_mappings \
        model.data.data_impl=text_mmap \
        +model.data.data_impl_kwargs.newline_int=10 \
        +model.data.data_impl_kwargs.header_lines=0 \
        +model.data.data_impl_kwargs.workers=null \
        +model.data.data_impl_kwargs.sort_dataset_paths=False \
        model.share_token_embeddings=False \
        model.share_decoder_tokens_head_embeddings=False"
        sh "rm -rf examples/nlp/language_modeling/t5_pretrain_results"
        sh "rm -rf examples/nlp/language_modeling/t5_index_mappings"
      }
    }
    stage('L2: Megatron T5 Pretraining and Resume Training PP=2') {
      when {
        anyOf {
          branch 'main'
          changeRequest target: 'main'
        }
      }
      failFast true
      steps {
        sh "python examples/nlp/language_modeling/megatron_t5_pretraining.py \
        trainer.devices=2 \
        trainer.accelerator=gpu \
        trainer.log_every_n_steps=1 \
        trainer.val_check_interval=10 \
        trainer.limit_val_batches=2 \
        trainer.accumulate_grad_batches=1 \
        trainer.max_steps=10 \
        trainer.precision=16 \
        trainer.gradient_clip_val=1.0 \
        exp_manager.exp_dir=examples/nlp/language_modeling/t5_pretrain_results \
        model.pipeline_model_parallel_size=2 \
        model.pipeline_model_parallel_split_rank=1 \
        model.seq_length=256 \
        model.encoder.num_layers=4 \
        model.decoder.num_layers=1 \
        model.encoder.hidden_size=64 \
        model.decoder.hidden_size=64 \
        model.encoder.num_attention_heads=8 \
        model.decoder.num_attention_heads=8 \
        model.decoder.ffn_hidden_size=2048 \
        model.encoder.activation='gelu' \
        model.encoder.activations_checkpoint_method='block' \
        model.encoder.activations_checkpoint_num_layers=1 \
        model.encoder.transformer_block_type='pre_ln' \
        model.decoder.transformer_block_type='post_ln' \
        model.data.data_prefix=[.5,/home/TestData/nlp/megatron_t5/data/pile_val_small_bert_tokenizer_text_document,.5,/home/TestData/nlp/megatron_t5/data/pile_val_small_bert_tokenizer_text_document] \
        model.data.index_mapping_dir=examples/nlp/language_modeling/t5_index_mappings"
        sh "python examples/nlp/language_modeling/megatron_t5_pretraining.py \
        trainer.devices=2 \
        trainer.accelerator=gpu \
        trainer.log_every_n_steps=1 \
        trainer.val_check_interval=1 \
        trainer.limit_val_batches=2 \
        trainer.accumulate_grad_batches=1 \
        trainer.max_steps=10 \
        trainer.precision=16 \
        trainer.gradient_clip_val=1.0 \
        exp_manager.exp_dir=examples/nlp/language_modeling/t5_pretrain_results \
        exp_manager.resume_if_exists=True \
        model.pipeline_model_parallel_size=2 \
        model.pipeline_model_parallel_split_rank=1 \
        model.seq_length=256 \
        model.encoder.num_layers=4 \
        model.decoder.num_layers=1 \
        model.encoder.hidden_size=64 \
        model.decoder.hidden_size=64 \
        model.encoder.num_attention_heads=8 \
        model.decoder.num_attention_heads=8 \
        model.decoder.ffn_hidden_size=2048 \
        model.encoder.activation='gelu' \
        model.encoder.activations_checkpoint_method='block' \
        model.encoder.activations_checkpoint_num_layers=1 \
        model.encoder.transformer_block_type='pre_ln' \
        model.decoder.transformer_block_type='post_ln' \
        model.data.data_prefix=[.5,/home/TestData/nlp/megatron_t5/data/pile_val_small_bert_tokenizer_text_document,.5,/home/TestData/nlp/megatron_t5/data/pile_val_small_bert_tokenizer_text_document] \
        model.data.index_mapping_dir=examples/nlp/language_modeling/t5_index_mappings"
        sh "rm -rf examples/nlp/language_modeling/t5_pretrain_results"
        sh "rm -rf examples/nlp/language_modeling/t5_index_mappings"
      }
    }
    stage('L2: Megatron T5 w/ Mixture of Expert Pretraining') {
      when {
        anyOf {
          branch 'main'
          changeRequest target: 'main'
        }
      }
      failFast true
      steps {
        sh "python examples/nlp/language_modeling/megatron_t5_pretraining.py \
        trainer.devices=2 \
        trainer.accelerator=gpu \
        trainer.log_every_n_steps=1 \
        trainer.val_check_interval=10 \
        trainer.limit_val_batches=2 \
        trainer.accumulate_grad_batches=1 \
        trainer.max_steps=10 \
        trainer.precision=16 \
        trainer.gradient_clip_val=1.0 \
        exp_manager.exp_dir=examples/nlp/language_modeling/t5_pretrain_results \
        model.pipeline_model_parallel_split_rank=1 \
        model.seq_length=256 \
        model.encoder.num_layers=4 \
        model.decoder.num_layers=1 \
        model.encoder.num_moe_experts=4 \
        model.decoder.num_moe_experts=4 \
        model.encoder.moe_frequency=3 \
        model.decoder.moe_frequency=1 \
        model.encoder.hidden_size=64 \
        model.decoder.hidden_size=64 \
        model.encoder.num_attention_heads=8 \
        model.decoder.num_attention_heads=8 \
        model.decoder.ffn_hidden_size=2048 \
        model.encoder.activation='gelu' \
        model.encoder.activations_checkpoint_method='block' \
        model.encoder.activations_checkpoint_num_layers=1 \
        model.encoder.transformer_block_type='pre_ln' \
        model.decoder.transformer_block_type='post_ln' \
        model.data.data_prefix=[.5,/home/TestData/nlp/megatron_t5/data/pile_val_small_bert_tokenizer_text_document,.5,/home/TestData/nlp/megatron_t5/data/pile_val_small_bert_tokenizer_text_document] \
        model.data.index_mapping_dir=examples/nlp/language_modeling/t5_index_mappings"
        sh "rm -rf examples/nlp/language_modeling/t5_pretrain_results"
        sh "rm -rf examples/nlp/language_modeling/t5_index_mappings"
      }
    }

    stage('L2: Megatron UL2 Pretraining and Resume Training TP=2') {
      when {
        anyOf {
          branch 'main'
          changeRequest target: 'main'
        }
      }
      failFast true
      steps {
        sh "python examples/nlp/language_modeling/megatron_t5_pretraining.py -cn megatron_ul2_config \
        trainer.devices=2 \
        trainer.accelerator=gpu \
        trainer.log_every_n_steps=1 \
        trainer.val_check_interval=10 \
        trainer.limit_val_batches=2 \
        trainer.accumulate_grad_batches=1 \
        trainer.max_steps=10 \
        trainer.precision=16 \
        trainer.gradient_clip_val=1.0 \
        exp_manager.exp_dir=examples/nlp/language_modeling/t5_pretrain_results \
        model.tensor_model_parallel_size=2 \
        model.seq_length=128 \
        model.encoder.num_layers=4 \
        model.encoder.hidden_size=64 \
        model.encoder.num_attention_heads=8 \
        model.encoder.activation='swiglu' \
        model.encoder.bias_activation_fusion=False \
        model.encoder.activations_checkpoint_method='block' \
        model.encoder.activations_checkpoint_num_layers=1 \
        model.encoder.transformer_block_type='normformer' \
        model.encoder.headscale=True \
        model.decoder.num_layers=4 \
        model.decoder.hidden_size=64 \
        model.decoder.num_attention_heads=8 \
        model.decoder.activation='geglu' \
        model.decoder.bias_activation_fusion=False \
        model.decoder.activations_checkpoint_method='block' \
        model.decoder.activations_checkpoint_num_layers=1 \
        model.decoder.transformer_block_type='normformer' \
        model.decoder.headscale=False \
        model.data.data_prefix=[.5,/home/TestData/nlp/megatron_t5/data/pile_val_small_bert_tokenizer_text_document,.5,/home/TestData/nlp/megatron_t5/data/pile_val_small_bert_tokenizer_text_document] \
        model.data.index_mapping_dir=examples/nlp/language_modeling/t5_index_mappings"
        sh "python examples/nlp/language_modeling/megatron_t5_pretraining.py \
        trainer.devices=2 \
        trainer.accelerator=gpu \
        trainer.log_every_n_steps=1 \
        trainer.val_check_interval=1 \
        trainer.limit_val_batches=2 \
        trainer.accumulate_grad_batches=1 \
        trainer.max_steps=10 \
        trainer.precision=16 \
        trainer.gradient_clip_val=1.0 \
        exp_manager.exp_dir=examples/nlp/language_modeling/t5_pretrain_results \
        exp_manager.resume_if_exists=True \
        model.tensor_model_parallel_size=2 \
        model.seq_length=128 \
        model.encoder.num_layers=4 \
        model.encoder.hidden_size=64 \
        model.encoder.num_attention_heads=8 \
        model.encoder.activation='swiglu' \
        model.encoder.bias_activation_fusion=False \
        model.encoder.activations_checkpoint_method='block' \
        model.encoder.activations_checkpoint_num_layers=1 \
        model.encoder.transformer_block_type='normformer' \
        model.encoder.headscale=True \
        model.decoder.num_layers=4 \
        model.decoder.hidden_size=64 \
        model.decoder.num_attention_heads=8 \
        model.decoder.activation='geglu' \
        model.decoder.bias_activation_fusion=False \
        model.decoder.activations_checkpoint_method='block' \
        model.decoder.activations_checkpoint_num_layers=1 \
        model.decoder.transformer_block_type='normformer' \
        model.decoder.headscale=False \
        model.data.data_prefix=[.5,/home/TestData/nlp/megatron_t5/data/pile_val_small_bert_tokenizer_text_document,.5,/home/TestData/nlp/megatron_t5/data/pile_val_small_bert_tokenizer_text_document] \
        model.data.index_mapping_dir=examples/nlp/language_modeling/t5_index_mappings"
        sh "rm -rf examples/nlp/language_modeling/t5_pretrain_results"
        sh "rm -rf examples/nlp/language_modeling/t5_index_mappings"
      }
    }
    stage('L2: Megatron T5 Eval') {
      when {
        anyOf {
          branch 'main'
          changeRequest target: 'main'
        }
      }
      failFast true
      steps{
        sh "python examples/nlp/language_modeling/megatron_t5_eval.py \
            --model_file \
            /home/TestData/nlp/megatron_t5/8m/megatron_t5_8m-refactor.nemo \
            --prompt \
            'How do I fix my GPU memory issue? I am seeing <mask> out of memory.' \
            --tensor_model_parallel_size 1"
      }
    }
    stage('L2: Megatron BART Pretraining and Resume Training, TP=2') {
      when {
        anyOf {
          branch 'main'
          changeRequest target: 'main'
        }
      }
      failFast true
      steps {
        sh "python examples/nlp/language_modeling/megatron_bart_pretraining.py \
        trainer.devices=2 \
        trainer.accelerator=gpu \
        trainer.log_every_n_steps=1 \
        trainer.val_check_interval=2 \
        trainer.limit_val_batches=2 \
        trainer.accumulate_grad_batches=1 \
        trainer.max_steps=3 \
        trainer.precision=16 \
        trainer.gradient_clip_val=1.0 \
        exp_manager.exp_dir=examples/nlp/language_modeling/bart_pretrain_results \
        model.tensor_model_parallel_size=2 \
        model.seq_length=128 \
        model.encoder.num_layers=4 \
        model.encoder.hidden_size=64 \
        model.encoder.num_attention_heads=8 \
        model.encoder.activation='reglu' \
        model.encoder.bias_activation_fusion=False \
        model.encoder.activations_checkpoint_method='block' \
        model.encoder.activations_checkpoint_num_layers=1 \
        model.decoder.num_layers=4 \
        model.decoder.hidden_size=64 \
        model.decoder.num_attention_heads=8 \
        model.decoder.activation='reglu' \
        model.decoder.bias_activation_fusion=False \
        model.decoder.activations_checkpoint_method='block' \
        model.decoder.activations_checkpoint_num_layers=1 \
        model.data.data_prefix='{train:[1.0,/home/TestData/nlp/megatron_t5/data/pile_val_small_bert_tokenizer_text_document],test:[/home/TestData/nlp/megatron_t5/data/pile_val_small_bert_tokenizer_text_document], validation:[/home/TestData/nlp/megatron_t5/data/pile_val_small_bert_tokenizer_text_document]}'"
        sh "python examples/nlp/language_modeling/megatron_bart_pretraining.py \
        trainer.devices=2 \
        trainer.accelerator=gpu \
        trainer.log_every_n_steps=1 \
        trainer.val_check_interval=2 \
        trainer.limit_val_batches=5 \
        trainer.accumulate_grad_batches=1 \
        trainer.max_steps=6 \
        trainer.precision=16 \
        trainer.gradient_clip_val=1.0 \
        exp_manager.exp_dir=examples/nlp/language_modeling/bart_pretrain_results \
        exp_manager.resume_if_exists=True \
        model.tensor_model_parallel_size=2 \
        model.seq_length=128 \
        model.encoder.num_layers=4 \
        model.encoder.hidden_size=64 \
        model.encoder.num_attention_heads=8 \
        model.encoder.activation='reglu' \
        model.encoder.bias_activation_fusion=False \
        model.encoder.activations_checkpoint_method='block' \
        model.encoder.activations_checkpoint_num_layers=1 \
        model.decoder.num_layers=4 \
        model.decoder.hidden_size=64 \
        model.decoder.num_attention_heads=8 \
        model.decoder.activation='reglu' \
        model.decoder.bias_activation_fusion=False \
        model.decoder.activations_checkpoint_method='block' \
        model.decoder.activations_checkpoint_num_layers=1 \
        model.data.data_prefix='{train:[1.0,/home/TestData/nlp/megatron_t5/data/pile_val_small_bert_tokenizer_text_document],test:[/home/TestData/nlp/megatron_t5/data/pile_val_small_bert_tokenizer_text_document], validation:[/home/TestData/nlp/megatron_t5/data/pile_val_small_bert_tokenizer_text_document]}'"
        sh "rm -rf examples/nlp/language_modeling/bart_pretrain_results"
      }
    }
    stage('L2: Megatron BART Pretraining and Resume Training, PP=2') {
      when {
        anyOf {
          branch 'main'
          changeRequest target: 'main'
        }
      }
      failFast true
      steps {
        sh "python examples/nlp/language_modeling/megatron_bart_pretraining.py \
        trainer.devices=2 \
        trainer.accelerator=gpu \
        trainer.log_every_n_steps=1 \
        trainer.val_check_interval=10 \
        trainer.limit_val_batches=2 \
        trainer.accumulate_grad_batches=1 \
        trainer.max_steps=10 \
        trainer.precision=16 \
        trainer.gradient_clip_val=1.0 \
        exp_manager.exp_dir=examples/nlp/language_modeling/bart_pretrain_results \
        model.pipeline_model_parallel_size=2 \
        model.pipeline_model_parallel_split_rank=1 \
        model.seq_length=256 \
        model.encoder.num_layers=4 \
        model.encoder.hidden_size=64 \
        model.encoder.num_attention_heads=8 \
        model.encoder.activation='geglu' \
        model.encoder.bias_activation_fusion=False \
        model.encoder.activations_checkpoint_method='block' \
        model.encoder.activations_checkpoint_num_layers=1 \
        model.decoder.num_layers=4 \
        model.decoder.hidden_size=64 \
        model.decoder.num_attention_heads=8 \
        model.decoder.activation='geglu' \
        model.decoder.bias_activation_fusion=False \
        model.decoder.activations_checkpoint_method='block' \
        model.decoder.activations_checkpoint_num_layers=1 \
        model.data.respect_document_boundaries=False \
        model.data.data_prefix=[.5,/home/TestData/nlp/megatron_t5/data/pile_val_small_bert_tokenizer_text_document,.5,/home/TestData/nlp/megatron_t5/data/pile_val_small_bert_tokenizer_text_document]"
        sh "python examples/nlp/language_modeling/megatron_bart_pretraining.py \
        trainer.devices=2 \
        trainer.accelerator=gpu \
        trainer.log_every_n_steps=1 \
        trainer.val_check_interval=1 \
        trainer.limit_val_batches=2 \
        trainer.accumulate_grad_batches=1 \
        trainer.max_steps=10 \
        trainer.precision=16 \
        trainer.gradient_clip_val=1.0 \
        exp_manager.exp_dir=examples/nlp/language_modeling/bart_pretrain_results \
        exp_manager.resume_if_exists=True \
        model.pipeline_model_parallel_size=2 \
        model.pipeline_model_parallel_split_rank=1 \
        model.seq_length=256 \
        model.encoder.num_layers=4 \
        model.encoder.hidden_size=64 \
        model.encoder.num_attention_heads=8 \
        model.encoder.activation='geglu' \
        model.encoder.bias_activation_fusion=False \
        model.encoder.activations_checkpoint_method='block' \
        model.encoder.activations_checkpoint_num_layers=1 \
        model.decoder.num_layers=4 \
        model.decoder.hidden_size=64 \
        model.decoder.num_attention_heads=8 \
        model.decoder.activation='geglu' \
        model.decoder.bias_activation_fusion=False \
        model.decoder.activations_checkpoint_method='block' \
        model.decoder.activations_checkpoint_num_layers=1 \
        model.data.respect_document_boundaries=False \
        model.data.data_prefix=[.5,/home/TestData/nlp/megatron_t5/data/pile_val_small_bert_tokenizer_text_document,.5,/home/TestData/nlp/megatron_t5/data/pile_val_small_bert_tokenizer_text_document]"
        sh "rm -rf examples/nlp/language_modeling/bart_pretrain_results"
      }
    }
    stage('L2: Megatron T5 GLUE/XNLI Finetuning') {
      when {
        anyOf {
          branch 'main'
          changeRequest target: 'main'
        }
      }
      failFast true
      parallel {
        // TODO(Oktai15): update it in 1.8.0 version
        stage('T5 GLUE RTE') {
          steps {
            sh "python examples/nlp/language_modeling/megatron_t5_seq2seq_finetune.py \
            trainer.devices=1 \
            trainer.accelerator=gpu \
            trainer.log_every_n_steps=1 \
            trainer.val_check_interval=1 \
            +trainer.limit_val_batches=2 \
            +trainer.limit_test_batches=2 \
            trainer.accumulate_grad_batches=1 \
            trainer.max_steps=2 \
            trainer.precision=16 \
            exp_manager.exp_dir=examples/nlp/language_modeling/t5_glue_results \
            model.restore_from_path=/home/TestData/nlp/megatron_t5/8m/megatron_t5_8m-refactor.nemo \
            model.pipeline_model_parallel_size=1 \
            model.pipeline_model_parallel_split_rank=0 \
            model.data.train_ds.task_name=rte \
            model.data.train_ds.global_batch_size=4 \
            model.data.train_ds.micro_batch_size=2 \
            model.data.validation_ds.global_batch_size=2 \
            model.data.validation_ds.micro_batch_size=2 \
            model.data.train_ds.file_path=/home/TestData/nlp/megatron_t5/data/train_ci.tsv \
            model.data.validation_ds.task_name=rte \
            model.data.validation_ds.file_path=/home/TestData/nlp/megatron_t5/data/dev_ci.tsv \
            "
            sh "rm -rf examples/nlp/language_modeling/t5_glue_results"
          }
        }
        stage('T5 GLUE XNLI') {
          steps {
            sh "python examples/nlp/language_modeling/megatron_t5_seq2seq_finetune.py \
            -cn megatron_t5_config_finetune_glue_xnli \
            trainer.devices=1 \
            trainer.accelerator=gpu \
            trainer.log_every_n_steps=1 \
            trainer.val_check_interval=1 \
            +trainer.limit_val_batches=2 \
            +trainer.limit_test_batches=2 \
            trainer.accumulate_grad_batches=1 \
            trainer.max_steps=2 \
            trainer.precision=16 \
            exp_manager.exp_dir=examples/nlp/language_modeling/t5_xnli_results \
            model.restore_from_path=/home/TestData/nlp/megatron_t5/8m/megatron_t5_8m-refactor.nemo \
            model.pipeline_model_parallel_size=1 \
            model.pipeline_model_parallel_split_rank=0 \
            model.data.train_ds.global_batch_size=4 \
            model.data.train_ds.micro_batch_size=2 \
            model.data.validation_ds.global_batch_size=2 \
            model.data.validation_ds.micro_batch_size=2 \
            model.data.test_ds.global_batch_size=2 \
            model.data.test_ds.micro_batch_size=2 \
            model.data.train_ds.task_name=rte \
            model.data.train_ds.file_path=/home/TestData/nlp/megatron_t5/data/train_ci.tsv \
            model.data.validation_ds.task_name=xnli \
            model.data.validation_ds.file_path=/home/TestData/nlp/megatron_t5/data/xnli_dev_ci.tsv \
            model.data.test_ds.task_name=xnli \
            model.data.test_ds.file_path=/home/TestData/nlp/megatron_t5/data/xnli_dev_ci.tsv \
            "
            sh "rm -rf examples/nlp/language_modeling/t5_xnli_results"
          }
        }
      }
    }

    stage('L2: Megatron T5 PEFT Lora TP=2') {
      when {
        anyOf {
          branch 'main'
          changeRequest target: 'main'
        }
      }
      failFast true
      steps {
        sh "rm -rf /home/TestData/nlp/t5_lora_tuning_tp2"
        sh "python examples/nlp/language_modeling/tuning/megatron_t5_finetuning.py \
        trainer.devices=2 \
        trainer.log_every_n_steps=1 \
        trainer.max_epochs=9999 \
        trainer.max_steps=3 \
        trainer.val_check_interval=3 \
        ++trainer.limit_val_batches=2 \
        trainer.precision=16 \
        exp_manager.exp_dir=/home/TestData/nlp/t5_lora_tuning_tp2 \
        model.pipeline_model_parallel_size=1 \
        model.tensor_model_parallel_size=2 \
        model.restore_from_path=/home/TestData/nlp/megatron_t5/8m/megatron_t5_8m_tp2.nemo \
        model.peft.peft_scheme='lora' \
        model.answer_only_loss=True \
        model.micro_batch_size=1 \
        model.global_batch_size=1 \
        model.data.train_ds.file_names=[/home/TestData/nlp/megatron_sft/quarel.jsonl] \
        model.data.train_ds.concat_sampling_probabilities=[1.0] \
        model.data.train_ds.num_workers=0 \
        model.data.validation_ds.num_workers=0 \
        model.data.validation_ds.file_names=[/home/TestData/nlp/megatron_sft/quarel.jsonl] \
        model.data.validation_ds.names=[quarel]"
        sh "python examples/nlp/language_modeling/tuning/megatron_t5_generate.py \
        model.restore_from_path=/home/TestData/nlp/megatron_t5/8m/megatron_t5_8m_tp2.nemo \
        model.peft.restore_from_path=/home/TestData/nlp/t5_lora_tuning_tp2/megatron_t5_peft_lora_tuning/checkpoints/megatron_t5_peft_lora_tuning.nemo \
        model.peft.restore_from_ckpt_name=null \
        model.peft.restore_from_hparams_path=null \
        model.tensor_model_parallel_size=2 \
        trainer.devices=2 \
        model.data.test_ds.file_names=[/home/TestData/nlp/megatron_sft/quarel_4.jsonl] \
        model.data.test_ds.names=['quarel4'] \
        model.global_batch_size=2 \
        model.micro_batch_size=1 \
        model.data.test_ds.tokens_to_generate=10 \
        model.data.test_ds.write_predictions_to_file=True \
        model.data.test_ds.output_file_path_prefix='/home/TestData/nlp/t5_lora_tuning_tp2/out' \
        inference.greedy=True \
        inference.repetition_penalty=1.0 \
        inference.outfile_path='/home/TestData/nlp/t5_lora_tuning_tp2/out.jsonl'"
        sh "rm -rf /home/TestData/nlp/t5_lora_tuning_tp2"
      }
    }

    stage('L2: Megatron FIM Dataset') {
      when {
        anyOf {
          branch 'main'
          changeRequest target: 'main'
        }
      }
      failFast true
      steps {
        sh "python examples/nlp/language_modeling/megatron_gpt_pretraining.py \
        trainer.devices=1 \
        trainer.accelerator=gpu \
        trainer.log_every_n_steps=1 \
        trainer.val_check_interval=2 \
        trainer.limit_val_batches=2 \
        trainer.accumulate_grad_batches=1 \
        trainer.max_steps=3 \
        trainer.precision=16 \
        trainer.gradient_clip_val=1.0 \
        exp_manager.exp_dir=examples/nlp/language_modeling/gpt_pretrain_results \
        ++model.name=megatron_gpt_full_te_layer_autocast \
        model.mcore_gpt=True \
        model.tensor_model_parallel_size=1 \
        model.optim.name=fused_adam \
        model.optim.lr=2e-4 \
        model.optim.sched.warmup_steps=1 \
        model.optim.sched.constant_steps=1 \
        model.optim.sched.min_lr=8e-5 \
        model.max_position_embeddings=128 \
        model.encoder_seq_length=128 \
        model.data.seq_length=128 \
        model.normalization=layernorm1p \
        model.bias_activation_fusion=True \
        model.bias_dropout_add_fusion=True \
        model.tokenizer.vocab_file=/home/TestData/nlp/megatron_gpt/data/gpt/vocab.json \
        model.tokenizer.merge_file=/home/TestData/nlp/megatron_gpt/data/gpt/merges.txt \
        model.num_layers=8 \
        model.hidden_size=256 \
        model.num_attention_heads=8 \
        model.activations_checkpoint_method=null \
        model.activations_checkpoint_granularity=null \
        model.activations_checkpoint_num_layers=null \
        model.data.data_prefix='[.5,/home/TestData/nlp/megatron_gpt/data/gpt/simple_wiki_gpt_preproc_text_document,.5,/home/TestData/nlp/megatron_gpt/data/gpt/simple_wiki_gpt_preproc_text_document]' \
        model.data.index_mapping_dir=examples/nlp/language_modeling/gpt_index_mappings \
        ++model.data.add_fim=True \
        ++model.data.fim.extra_tokens.prefix='fim_prefix' \
        ++model.data.fim.extra_tokens.middle='fim_middle' \
        ++model.data.fim.extra_tokens.suffix='fim_suffix' \
        ++model.data.fim.extra_tokens.pad='fim_pad' \
        ++model.data.fim.extra_tokens.eod='endoftext'"
        sh "rm -rf examples/nlp/language_modeling/gpt_pretrain_results"
      }
    }

    stage('L2: Megatron Mock Data Generation') {
      when {
        anyOf {
          branch 'main'
          changeRequest target: 'main'
        }
      }
      failFast true
      parallel {
        stage('MockGPTDataset') {
          steps {
            sh "python examples/nlp/language_modeling/megatron_gpt_pretraining.py \
            trainer.max_steps=10 \
            trainer.limit_val_batches=7 \
            trainer.val_check_interval=10 \
            exp_manager.exp_dir=examples/nlp/language_modeling/gpt_pretrain_results \
            model.data.data_impl=mock \
            model.data.data_prefix=[] \
            "
            sh "rm -rf examples/nlp/language_modeling/gpt_pretrain_results"
          }
        }
        stage('MockT5Dataset') {
          steps {
            sh "python examples/nlp/language_modeling/megatron_t5_pretraining.py \
            trainer.max_steps=10 \
            trainer.limit_val_batches=3 \
            trainer.val_check_interval=10 \
            exp_manager.exp_dir=examples/nlp/language_modeling/t5_pretrain_results \
            model.data.data_impl=mock \
            model.data.data_prefix=[] \
            "
            sh "rm -rf examples/nlp/language_modeling/t5_pretrain_results"
          }
        }
      }
    }

    stage('L2: TTS Fast dev runs 1') {
      when {
        anyOf {
          branch 'main'
          changeRequest target: 'main'
        }
      }
      parallel {
        stage('Tacotron 2') {
          steps {
            sh 'python examples/tts/tacotron2.py \
            train_dataset=/home/TestData/an4_dataset/an4_train.json \
            validation_datasets=/home/TestData/an4_dataset/an4_val.json \
            trainer.devices=[0] \
            trainer.accelerator="gpu" \
            +trainer.limit_train_batches=1 +trainer.limit_val_batches=1 trainer.max_epochs=1 \
            trainer.strategy=auto \
            model.decoder.decoder_rnn_dim=256 \
            model.decoder.attention_rnn_dim=1024 \
            model.decoder.prenet_dim=128 \
            model.postnet.postnet_n_convolutions=3 \
            model.train_ds.dataloader_params.batch_size=4 \
            model.train_ds.dataloader_params.num_workers=0 \
            model.validation_ds.dataloader_params.batch_size=4 \
            model.validation_ds.dataloader_params.num_workers=0 \
            ~model.text_normalizer \
            ~model.text_normalizer_call_kwargs \
            ~trainer.check_val_every_n_epoch \
            '
          }
        }
        stage('WaveGlow') {
          steps {
            sh 'python examples/tts/waveglow.py \
            train_dataset=/home/TestData/an4_dataset/an4_train.json \
            validation_datasets=/home/TestData/an4_dataset/an4_val.json \
            trainer.devices="[0]" \
            +trainer.limit_train_batches=1 +trainer.limit_val_batches=1 trainer.max_epochs=1 \
            trainer.strategy=auto \
            model.train_ds.dataloader_params.batch_size=4 \
            model.train_ds.dataloader_params.num_workers=0 \
            model.validation_ds.dataloader_params.batch_size=4 \
            model.validation_ds.dataloader_params.num_workers=0 \
            model.waveglow.n_flows=4 \
            model.waveglow.n_wn_layers=2 \
            model.waveglow.n_wn_channels=32 \
            ~trainer.check_val_every_n_epoch'
          }
        }
        stage('FastPitch') {
          steps {
            sh 'python examples/tts/fastpitch.py \
            --config-name fastpitch_align_v1.05 \
            train_dataset=/home/TestData/an4_dataset/an4_train.json \
            validation_datasets=/home/TestData/an4_dataset/an4_val.json \
            sup_data_path=/home/TestData/an4_dataset/beta_priors \
            trainer.devices="[0]" \
            +trainer.limit_train_batches=1 \
            +trainer.limit_val_batches=1 \
            trainer.max_epochs=1 \
            trainer.strategy=auto \
            model.pitch_mean=212.35873413085938 \
            model.pitch_std=68.52806091308594 \
            model.train_ds.dataloader_params.batch_size=4 \
            model.train_ds.dataloader_params.num_workers=0 \
            model.validation_ds.dataloader_params.batch_size=4 \
            model.validation_ds.dataloader_params.num_workers=0 \
            model.symbols_embedding_dim=64 \
            model.input_fft.d_inner=384 \
            model.input_fft.n_layer=2 \
            model.output_fft.d_inner=384 \
            model.output_fft.n_layer=2 \
            ~trainer.check_val_every_n_epoch \
            ~model.text_normalizer \
            ~model.text_normalizer_call_kwargs'
          }
        }
        stage('RADTTS') {
          steps {
            sh 'python examples/tts/radtts.py \
            train_dataset=/home/TestData/an4_dataset/an4_train.json \
            validation_datasets=/home/TestData/an4_dataset/an4_val.json \
            sup_data_path=/home/TestData/an4_dataset/radtts_beta_priors \
            trainer.devices="[0]" \
            +trainer.limit_train_batches=1 \
            +trainer.limit_val_batches=1 \
            trainer.max_epochs=1 \
            trainer.strategy=auto \
            model.pitch_mean=212.35873413085938 \
            model.pitch_std=68.52806091308594 \
            model.train_ds.dataloader_params.batch_size=4 \
            model.train_ds.dataloader_params.num_workers=0 \
            model.validation_ds.dataloader_params.batch_size=4 \
            model.validation_ds.dataloader_params.num_workers=0 \
            export_dir=/home/TestData/radtts_test \
            model.optim.lr=0.0001 \
            model.modelConfig.decoder_use_partial_padding=True \
            ~trainer.check_val_every_n_epoch \
            ~model.text_normalizer \
            ~model.text_normalizer_call_kwargs'
          }
        }
        stage('Mixer-TTS') {
          steps {
            sh 'python examples/tts/mixer_tts.py \
            train_dataset=/home/TestData/an4_dataset/an4_train.json \
            validation_datasets=/home/TestData/an4_dataset/an4_val.json \
            sup_data_path=/home/TestData/an4_dataset/sup_data \
            trainer.devices="[0]" \
            +trainer.limit_train_batches=1 \
            +trainer.limit_val_batches=1 \
            trainer.max_epochs=1 \
            trainer.strategy=auto \
            model.pitch_mean=212.35873413085938 \
            model.pitch_std=68.52806091308594 \
            model.train_ds.dataloader_params.batch_size=4 \
            model.train_ds.dataloader_params.num_workers=0 \
            model.validation_ds.dataloader_params.batch_size=4 \
            model.validation_ds.dataloader_params.num_workers=0 \
            ~trainer.check_val_every_n_epoch \
            ~model.text_normalizer \
            ~model.text_normalizer_call_kwargs'
          }
        }
        stage('Hifigan') {
          steps {
            sh 'python examples/tts/hifigan.py \
            train_dataset=/home/TestData/an4_dataset/an4_train.json \
            validation_datasets=/home/TestData/an4_dataset/an4_val.json \
            trainer.devices="[0]" \
            +trainer.limit_train_batches=1 \
            +trainer.limit_val_batches=1 \
            +trainer.max_epochs=1 \
            trainer.strategy=auto \
            model.train_ds.dataloader_params.batch_size=4 \
            model.train_ds.dataloader_params.num_workers=0 \
            model.validation_ds.dataloader_params.batch_size=4 \
            model.validation_ds.dataloader_params.num_workers=0 \
            model.generator.upsample_initial_channel=64 \
            +model.debug=true \
            ~trainer.check_val_every_n_epoch'
          }
        }
      }
    }
    stage('L2: NeRF') {
      when {
        anyOf {
          branch 'r1.21.0'
          changeRequest target: 'r1.21.0'
        }
      }
      parallel {
        stage('DreamFusion') {
          steps {
            sh 'python examples/multimodal/text_to_image/nerf/main.py \
            trainer.num_nodes=1 \
            trainer.devices="[0]" \
            trainer.max_steps=1000 \
            model.prompt="a DSLR photo of a delicious hamburger" \
            exp_manager.exp_dir=examples/multimodal/text_to_image/nerf/dreamfusion_results'
            sh 'rm -rf examples/multimodal/text_to_image/nerf/dreamfusion_results'
          }
        }
      }
    }
    stage('L??: Speech Checkpoints tests') {
      when {
        anyOf {
          branch 'main'
          changeRequest target: 'main'
        }
      }
      failFast true
      steps {
        sh 'CUDA_VISIBLE_DEVICES=0 python examples/asr/speech_to_text_eval.py \
            pretrained_name=QuartzNet15x5Base-En  \
            dataset_manifest=/home/TestData/librispeech/librivox-dev-other.json \
            batch_size=64 \
            tolerance=0.1012'
        sh 'rm -f examples/asr/evaluation_transcripts.json'
      }
    }
  }

  post {
    always {
      sh 'chmod -R 777 .'
      cleanWs()
    }
  }
}<|MERGE_RESOLUTION|>--- conflicted
+++ resolved
@@ -125,222 +125,6 @@
         sh 'python tests/core_ptl/check_imports.py --domain "nlp"'
       }
     }
-<<<<<<< HEAD
-    stage('L2: Megatron RETRO Pretraining and Resume Training') {
-      when {
-        anyOf {
-          branch 'main'
-          changeRequest target: 'main'
-        }
-      }
-      failFast true
-      steps {
-        sh "python examples/nlp/language_modeling/megatron_retro_pretraining.py \
-            trainer.num_nodes=1 \
-            trainer.devices=2 \
-            trainer.precision=bf16 \
-            trainer.accelerator=gpu \
-            model.data.data_prefix=['none'] \
-            exp_manager.exp_dir=examples/nlp/language_modeling/mcore_retro_results \
-            model.mcore_gpt=True \
-            model.tensor_model_parallel_size=1 \
-            model.pipeline_model_parallel_size=1 \
-            model.optim.name=distributed_fused_adam \
-            model.retro.retro_project_dir=/home/TestData/nlp/megatron_retro/mcore_retro/micro-wiki-core \
-            model.data.num_workers=4 \
-            model.micro_batch_size=1 \
-            model.data.shuffle_documents=False \
-            trainer.val_check_interval=30 \
-            +trainer.num_sanity_val_steps=0 \
-            model.init_method_std=0.023 \
-            model.optim.lr=6.0e-4 \
-            model.megatron_amp_O2=True \
-            model.data.splits_string=\'\"98,2,0\"\' \
-            model.data.dataloader_type=cyclic \
-            trainer.max_steps=10"
-        sh "python examples/nlp/language_modeling/megatron_retro_pretraining.py \
-            trainer.num_nodes=1 \
-            trainer.devices=2 \
-            trainer.precision=bf16 \
-            trainer.accelerator=gpu \
-            model.data.data_prefix=['none'] \
-            exp_manager.exp_dir=examples/nlp/language_modeling/mcore_retro_results \
-            model.mcore_gpt=True \
-            model.tensor_model_parallel_size=1 \
-            model.pipeline_model_parallel_size=1 \
-            model.optim.name=distributed_fused_adam \
-            model.retro.retro_project_dir=/home/TestData/nlp/megatron_retro/mcore_retro/micro-wiki-core \
-            model.data.num_workers=4 \
-            model.micro_batch_size=1 \
-            model.data.shuffle_documents=False \
-            trainer.val_check_interval=30 \
-            +trainer.num_sanity_val_steps=0 \
-            model.init_method_std=0.023 \
-            model.optim.lr=6.0e-4 \
-            model.megatron_amp_O2=True \
-            model.data.splits_string=\'\"98,2,0\"\' \
-            model.data.dataloader_type=cyclic \
-            trainer.max_steps=20"
-        sh "rm -rf examples/nlp/language_modeling/mcore_retro_results"
-      }
-    }
-    stage('L2: (Legacy) Megatron RETRO Pretraining and Resume Training') {
-      when {
-        anyOf {
-          branch 'main'
-          changeRequest target: 'main'
-        }
-      }
-      failFast true
-      steps {
-        sh "python examples/nlp/language_modeling/megatron_retro_pretraining_legacy.py \
-        trainer.devices=2 \
-        trainer.num_nodes=1 \
-        trainer.accelerator=gpu \
-        trainer.accumulate_grad_batches=1 \
-        trainer.limit_val_batches=2 \
-        exp_manager.resume_if_exists=True \
-        trainer.max_steps=10 \
-        trainer.precision=16 \
-        trainer.gradient_clip_val=1.0 \
-        trainer.val_check_interval=10 \
-        exp_manager.exp_dir=examples/nlp/language_modeling/retro_legacy_results \
-        model.data.data_prefix='' \
-        model.data.knn_index='' \
-        model.data.retrieval_prefix='' \
-        model.tensor_model_parallel_size=2 \
-        model.micro_batch_size=4 \
-        model.optim.name=fused_adam \
-        model.optim.lr=2e-4 \
-        model.optim.sched.warmup_steps=2 \
-        model.optim.sched.constant_steps=2 \
-        model.optim.sched.min_lr=8e-5 \
-        model.max_position_embeddings=128 \
-        model.encoder_seq_length=128 \
-        model.chunk_size=32 \
-        model.enc_num_layers=2 \
-        model.dec_num_layers=2 \
-        model.enc_cross_attention=[1] \
-        model.dec_cross_attention=[1] \
-        +model.data.mock=True"
-        sh "python examples/nlp/language_modeling/megatron_retro_pretraining_legacy.py \
-        trainer.devices=2 \
-        trainer.num_nodes=1 \
-        trainer.accelerator=gpu \
-        trainer.accumulate_grad_batches=1 \
-        trainer.limit_val_batches=2 \
-        exp_manager.resume_if_exists=True \
-        trainer.max_steps=20 \
-        trainer.precision=16 \
-        trainer.gradient_clip_val=1.0 \
-        trainer.val_check_interval=10 \
-        exp_manager.exp_dir=examples/nlp/language_modeling/retro_legacy_results \
-        model.data.data_prefix='' \
-        model.data.knn_index='' \
-        model.data.retrieval_prefix='' \
-        model.tensor_model_parallel_size=2 \
-        model.micro_batch_size=4 \
-        model.optim.name=fused_adam \
-        model.optim.lr=2e-4 \
-        model.optim.sched.warmup_steps=2 \
-        model.optim.sched.constant_steps=2 \
-        model.optim.sched.min_lr=8e-5 \
-        model.max_position_embeddings=128 \
-        model.encoder_seq_length=128 \
-        model.chunk_size=32 \
-        model.enc_num_layers=2 \
-        model.dec_num_layers=2 \
-        model.enc_cross_attention=[1] \
-        model.dec_cross_attention=[1] \
-        +model.data.mock=True"
-        sh "rm -rf examples/nlp/language_modeling/retro_legacy_results"
-      }
-    }
-    stage('L2: (Legacy) Megatron RETRO muTransfer Pretraining Performance') {
-      when {
-        anyOf {
-          branch 'main'
-          changeRequest target: 'main'
-        }
-      }
-      failFast true
-      steps {
-            sh "python examples/nlp/language_modeling/megatron_retro_mutransfer_pretrain.py \
-                trainer.devices=2 \
-                trainer.num_nodes=1 \
-                trainer.accelerator=gpu \
-                trainer.accumulate_grad_batches=1 \
-                trainer.max_steps=100 \
-                trainer.log_every_n_steps=1 \
-                trainer.precision=16 \
-                trainer.val_check_interval=100 \
-                trainer.limit_val_batches=0 \
-                trainer.gradient_clip_val=1.0 \
-                +trainer.num_sanity_val_steps=0 \
-                exp_manager.exp_dir=examples/nlp/language_modeling/retro_legacy_results/ \
-                +exp_manager.version=smalltest \
-                model.data.neighbors=2 \
-                model.megatron_amp_O2=False \
-                model.apply_query_key_layer_scaling=False \
-                model.tensor_model_parallel_size=1 \
-                model.optim.name=muadamw \
-                model.optim.weight_decay=0.1 \
-                model.optim.betas=[0.9,0.95] \
-                model.optim.lr=6e-4 \
-                model.optim.sched.warmup_steps=1000 \
-                model.optim.sched.constant_steps=0 \
-                model.optim.sched.min_lr=6e-5 \
-                model.add_position_embedding=False \
-                model.enc_num_layers=2 \
-                model.dec_num_layers=6 \
-                model.enc_cross_attention=[0] \
-                model.dec_cross_attention=[3,5] \
-                model.hidden_size=96 \
-                model.ffn_hidden_size=384 \
-                model.init_method_std=0.023 \
-                model.num_attention_heads=12 \
-                model.max_position_embeddings=1024 \
-                model.encoder_seq_length=1024 \
-                model.tokenizer.library=megatron \
-                model.tokenizer.type=GPT2BPETokenizer \
-                model.tokenizer.merge_file=/home/TestData/nlp/megatron_retro/gpt2-merges.txt \
-                model.tokenizer.vocab_file=/home/TestData/nlp/megatron_retro/gpt2-vocab.json \
-                model.data.data_prefix=[/home/TestData/nlp/megatron_retro/retro_wiki_test_text_document] \
-                model.data.knn_index=[/home/TestData/nlp/megatron_retro/knn2_map_wiki_test.idx] \
-                model.data.retrieval_prefix=/home/TestData/nlp/megatron_retro/retro_wiki_test_text_document \
-                model.data.index_mapping_dir=/home/TestData/nlp/megatron_retro \
-                model.data.num_workers=8 \
-                model.micro_batch_size=8 \
-                model.normalization=rmsnorm \
-                model.transformer_block_type=pre_ln \
-                model.bias_activation_fusion=True \
-                model.bias_dropout_add_fusion=False \
-                model.masked_softmax_fusion=True \
-                model.hidden_dropout=0 \
-                model.attention_dropout=0 \
-                model.fp32_residual_connection=True \
-                model.shape_file=/home/TestData/nlp/megatron_retro/o1_rel_shape_info_tiny.yaml"
-        sh '''python -c "import pandas as pd
-import pathlib
-from pandas.testing import assert_frame_equal
-from tensorboard.backend.event_processing.event_accumulator import EventAccumulator
-import torch
-if not (torch.cuda.is_available() and 'A100' in torch.cuda.get_device_name()):
-    import sys
-    sys.exit(0)
-event_file = list(pathlib.Path('examples/nlp/language_modeling/retro_legacy_results/megatron_retro/smalltest').glob('events.out.tfevents*'))[0]
-ea = EventAccumulator(str(event_file)).Reload()
-vals = []
-for i in ea.Scalars('reduced_train_loss'):
-    vals.append(i.value)
-training_curve = pd.DataFrame({'loss': vals})
-gt_curve = pd.read_csv('/home/TestData/nlp/megatron_retro/expected_learning_curve.csv')
-assert_frame_equal(training_curve, gt_curve, rtol=1e-3, atol=1e-3)"'''
-        sh "rm -rf examples/nlp/language_modeling/retro_legacy_results"
-      }
-    }
-=======
->>>>>>> d2ab8435
 
     stage('L0: Unit Tests GPU') {
       steps {
@@ -3724,219 +3508,6 @@
         sh "rm -rf examples/nlp/information_retrieval/bert_embedding_results"
       }
     }
-<<<<<<< HEAD
-    // stage('L2: Megatron RETRO Pretraining and Resume Training') {
-    //   when {
-    //     anyOf {
-    //       branch 'main'
-    //       changeRequest target: 'main'
-    //     }
-    //   }
-    //   failFast true
-    //   steps {
-    //     sh "python examples/nlp/language_modeling/megatron_retro_pretraining.py \
-    //         trainer.num_nodes=1 \
-    //         trainer.devices=2 \
-    //         trainer.precision=bf16 \
-    //         trainer.accelerator=gpu \
-    //         model.data.data_prefix=['none'] \
-    //         exp_manager.exp_dir=examples/nlp/language_modeling/mcore_retro_results \
-    //         model.mcore_gpt=True \
-    //         model.tensor_model_parallel_size=1 \
-    //         model.pipeline_model_parallel_size=1 \
-    //         model.optim.name=distributed_fused_adam \
-    //         model.retro.retro_project_dir=/home/TestData/nlp/megatron_retro/mcore_retro/micro-wiki-core \
-    //         model.data.num_workers=4 \
-    //         model.micro_batch_size=1 \
-    //         model.data.shuffle_documents=False \
-    //         trainer.val_check_interval=15 \
-    //         model.init_method_std=0.023 \
-    //         model.optim.lr=6.0e-4 \
-    //         model.megatron_amp_O2=True \
-    //         model.data.splits_string=\'\"98,2,0\"\' \
-    //         model.data.dataloader_type=cyclic \
-    //         trainer.max_steps=30"
-    //     sh "python examples/nlp/language_modeling/megatron_retro_pretraining.py \
-    //         trainer.num_nodes=1 \
-    //         trainer.devices=2 \
-    //         trainer.precision=bf16 \
-    //         trainer.accelerator=gpu \
-    //         model.data.data_prefix=['none'] \
-    //         exp_manager.exp_dir=examples/nlp/language_modeling/mcore_retro_results \
-    //         model.mcore_gpt=True \
-    //         model.tensor_model_parallel_size=1 \
-    //         model.pipeline_model_parallel_size=1 \
-    //         model.optim.name=distributed_fused_adam \
-    //         model.retro.retro_project_dir=/home/TestData/nlp/megatron_retro/mcore_retro/micro-wiki-core \
-    //         model.data.num_workers=4 \
-    //         model.micro_batch_size=1 \
-    //         model.data.shuffle_documents=False \
-    //         trainer.val_check_interval=20 \
-    //         model.init_method_std=0.023 \
-    //         model.optim.lr=6.0e-4 \
-    //         model.megatron_amp_O2=True \
-    //         model.data.splits_string=\'\"98,2,0\"\' \
-    //         model.data.dataloader_type=cyclic \
-    //         trainer.max_steps=50"
-    //     sh "rm -rf examples/nlp/language_modeling/mcore_retro_results"
-    //   }
-    // }
-//     stage('L2: (Legacy) Megatron RETRO Pretraining and Resume Training') {
-//       when {
-//         anyOf {
-//           branch 'main'
-//           changeRequest target: 'main'
-//         }
-//       }
-//       failFast true
-//       steps {
-//         sh "python examples/nlp/language_modeling/megatron_retro_pretraining_legacy.py \
-//         trainer.devices=2 \
-//         trainer.num_nodes=1 \
-//         trainer.accelerator=gpu \
-//         trainer.accumulate_grad_batches=1 \
-//         trainer.limit_val_batches=2 \
-//         exp_manager.resume_if_exists=True \
-//         trainer.max_steps=10 \
-//         trainer.precision=16 \
-//         trainer.gradient_clip_val=1.0 \
-//         trainer.val_check_interval=10 \
-//         exp_manager.exp_dir=examples/nlp/language_modeling/retro_legacy_results \
-//         model.data.data_prefix='' \
-//         model.data.knn_index='' \
-//         model.data.retrieval_prefix='' \
-//         model.tensor_model_parallel_size=2 \
-//         model.micro_batch_size=4 \
-//         model.optim.name=fused_adam \
-//         model.optim.lr=2e-4 \
-//         model.optim.sched.warmup_steps=2 \
-//         model.optim.sched.constant_steps=2 \
-//         model.optim.sched.min_lr=8e-5 \
-//         model.max_position_embeddings=128 \
-//         model.encoder_seq_length=128 \
-//         model.chunk_size=32 \
-//         model.enc_num_layers=2 \
-//         model.dec_num_layers=2 \
-//         model.enc_cross_attention=[1] \
-//         model.dec_cross_attention=[1] \
-//         +model.data.mock=True"
-//         sh "python examples/nlp/language_modeling/megatron_retro_pretraining_legacy.py \
-//         trainer.devices=2 \
-//         trainer.num_nodes=1 \
-//         trainer.accelerator=gpu \
-//         trainer.accumulate_grad_batches=1 \
-//         trainer.limit_val_batches=2 \
-//         exp_manager.resume_if_exists=True \
-//         trainer.max_steps=20 \
-//         trainer.precision=16 \
-//         trainer.gradient_clip_val=1.0 \
-//         trainer.val_check_interval=10 \
-//         exp_manager.exp_dir=examples/nlp/language_modeling/retro_legacy_results \
-//         model.data.data_prefix='' \
-//         model.data.knn_index='' \
-//         model.data.retrieval_prefix='' \
-//         model.tensor_model_parallel_size=2 \
-//         model.micro_batch_size=4 \
-//         model.optim.name=fused_adam \
-//         model.optim.lr=2e-4 \
-//         model.optim.sched.warmup_steps=2 \
-//         model.optim.sched.constant_steps=2 \
-//         model.optim.sched.min_lr=8e-5 \
-//         model.max_position_embeddings=128 \
-//         model.encoder_seq_length=128 \
-//         model.chunk_size=32 \
-//         model.enc_num_layers=2 \
-//         model.dec_num_layers=2 \
-//         model.enc_cross_attention=[1] \
-//         model.dec_cross_attention=[1] \
-//         +model.data.mock=True"
-//         sh "rm -rf examples/nlp/language_modeling/retro_legacy_results"
-//       }
-//     }
-//     stage('L2: (Legacy) Megatron RETRO muTransfer Pretraining Performance') {
-//       when {
-//         anyOf {
-//           branch 'main'
-//           changeRequest target: 'main'
-//         }
-//       }
-//       failFast true
-//       steps {
-//             sh "python examples/nlp/language_modeling/megatron_retro_mutransfer_pretrain.py \
-//                 trainer.devices=2 \
-//                 trainer.num_nodes=1 \
-//                 trainer.accelerator=gpu \
-//                 trainer.accumulate_grad_batches=1 \
-//                 trainer.max_steps=100 \
-//                 trainer.log_every_n_steps=1 \
-//                 trainer.precision=16 \
-//                 trainer.val_check_interval=100 \
-//                 trainer.limit_val_batches=0 \
-//                 trainer.gradient_clip_val=1.0 \
-//                 +trainer.num_sanity_val_steps=0 \
-//                 exp_manager.exp_dir=examples/nlp/language_modeling/retro_legacy_results/ \
-//                 +exp_manager.version=smalltest \
-//                 model.data.neighbors=2 \
-//                 model.megatron_amp_O2=False \
-//                 model.apply_query_key_layer_scaling=False \
-//                 model.tensor_model_parallel_size=1 \
-//                 model.optim.name=muadamw \
-//                 model.optim.weight_decay=0.1 \
-//                 model.optim.betas=[0.9,0.95] \
-//                 model.optim.lr=6e-4 \
-//                 model.optim.sched.warmup_steps=1000 \
-//                 model.optim.sched.constant_steps=0 \
-//                 model.optim.sched.min_lr=6e-5 \
-//                 model.add_position_embedding=False \
-//                 model.enc_num_layers=2 \
-//                 model.dec_num_layers=6 \
-//                 model.enc_cross_attention=[0] \
-//                 model.dec_cross_attention=[3,5] \
-//                 model.hidden_size=96 \
-//                 model.ffn_hidden_size=384 \
-//                 model.init_method_std=0.023 \
-//                 model.num_attention_heads=12 \
-//                 model.max_position_embeddings=1024 \
-//                 model.encoder_seq_length=1024 \
-//                 model.tokenizer.library=megatron \
-//                 model.tokenizer.type=GPT2BPETokenizer \
-//                 model.tokenizer.merge_file=/home/TestData/nlp/megatron_retro/gpt2-merges.txt \
-//                 model.tokenizer.vocab_file=/home/TestData/nlp/megatron_retro/gpt2-vocab.json \
-//                 model.data.data_prefix=[/home/TestData/nlp/megatron_retro/retro_wiki_test_text_document] \
-//                 model.data.knn_index=[/home/TestData/nlp/megatron_retro/knn2_map_wiki_test.idx] \
-//                 model.data.retrieval_prefix=/home/TestData/nlp/megatron_retro/retro_wiki_test_text_document \
-//                 model.data.index_mapping_dir=/home/TestData/nlp/megatron_retro \
-//                 model.data.num_workers=8 \
-//                 model.micro_batch_size=8 \
-//                 model.normalization=rmsnorm \
-//                 model.transformer_block_type=pre_ln \
-//                 model.bias_activation_fusion=True \
-//                 model.bias_dropout_add_fusion=False \
-//                 model.masked_softmax_fusion=True \
-//                 model.hidden_dropout=0 \
-//                 model.attention_dropout=0 \
-//                 model.fp32_residual_connection=True \
-//                 model.shape_file=/home/TestData/nlp/megatron_retro/o1_rel_shape_info_tiny.yaml"
-//         sh '''python -c "import pandas as pd
-// import pathlib
-// from pandas.testing import assert_frame_equal
-// from tensorboard.backend.event_processing.event_accumulator import EventAccumulator
-// import torch
-// if not (torch.cuda.is_available() and 'A100' in torch.cuda.get_device_name()):
-//     import sys
-//     sys.exit(0)
-// event_file = list(pathlib.Path('examples/nlp/language_modeling/retro_legacy_results/megatron_retro/smalltest').glob('events.out.tfevents*'))[0]
-// ea = EventAccumulator(str(event_file)).Reload()
-// vals = []
-// for i in ea.Scalars('reduced_train_loss'):
-//     vals.append(i.value)
-// training_curve = pd.DataFrame({'loss': vals})
-// gt_curve = pd.read_csv('/home/TestData/nlp/megatron_retro/expected_learning_curve.csv')
-// assert_frame_equal(training_curve, gt_curve, rtol=1e-3, atol=1e-3)"'''
-//         sh "rm -rf examples/nlp/language_modeling/retro_legacy_results"
-//       }
-//     }
-=======
     stage('L2: Megatron RETRO Pretraining and Resume Training') {
       when {
         anyOf {
@@ -4150,7 +3721,6 @@
         sh "rm -rf examples/nlp/language_modeling/retro_legacy_results"
       }
     }
->>>>>>> d2ab8435
     stage('L2: BioMegatron Bert NER Task') {
       when {
         anyOf {
