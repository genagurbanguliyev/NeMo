--- conflicted
+++ resolved
@@ -38,7 +38,7 @@
     logging.info("\n\n************** Experiment configuration ***********")
     logging.info(f'\n{OmegaConf.to_yaml(cfg)}')
 
-    megatron_amp_O2 = cfg.model.get('megatron_amp_O2', False)
+    megatron_amp_o2 = cfg.model.get('megatron_amp_O2', False)
     plugins = []
     strategy = NLPDDPStrategy(
         no_ddp_communication_hook=True,  # we don't use DDP for async grad allreduce
@@ -55,19 +55,11 @@
             )
             # MixedPrecisionPlugin in PTL >= 2.0 requires precision to be 16-mixed or bf16-mixed
             plugin_precision = '16-mixed'
-<<<<<<< HEAD
-        else:
-            plugin_precision = 'bf16-mixed'
-        if megatron_amp_O2:
-            plugins.append(MegatronHalfPrecisionPlugin(precision=plugin_precision, device='cuda', scaler=scaler))
-        else:
-=======
         else:
             plugin_precision = 'bf16-mixed'
         if megatron_amp_o2:
             plugins.append(MegatronHalfPrecisionPlugin(precision=plugin_precision, device='cuda', scaler=scaler))
         else:
->>>>>>> 0e983db7
             plugins.append(PipelineMixedPrecisionPlugin(precision=plugin_precision, device='cuda', scaler=scaler))
 
     if cfg.get('cluster_type', None) == 'BCP':
