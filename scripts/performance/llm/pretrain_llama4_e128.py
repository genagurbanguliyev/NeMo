--- conflicted
+++ resolved
@@ -74,17 +74,12 @@
         num_layers,
         hidden_size,
         etp_size,
-<<<<<<< HEAD
-        enable_cuda_graphs=enable_cuda_graphs,
-        compute_dtype=args.compute_dtype,
-=======
         enable_cuda_graphs,
         use_mcore_fsdp,
         recompute_layers,
         activation_offload_layers,
         compute_dtype,
         fp8_recipe,
->>>>>>> 00b778eb
     )
     recipe = set_exp_logging_configs(
         recipe, "pre_train", "llm", "llama4", args.tensorboard, args.wandb, args.wandb_prj_name, args.wandb_job_name
