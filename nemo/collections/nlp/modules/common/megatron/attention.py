# coding=utf-8
# Copyright (c) 2020, NVIDIA CORPORATION.  All rights reserved.
#
# Licensed under the Apache License, Version 2.0 (the "License");
# you may not use this file except in compliance with the License.
# You may obtain a copy of the License at
#
#     http://www.apache.org/licenses/LICENSE-2.0
#
# Unless required by applicable law or agreed to in writing, software
# distributed under the License is distributed on an "AS IS" BASIS,
# WITHOUT WARRANTIES OR CONDITIONS OF ANY KIND, either express or implied.
# See the License for the specific language governing permissions and
# limitations under the License.
import math

import torch
import torch.nn.functional as F
from einops import rearrange, repeat

from nemo.collections.nlp.modules.common.megatron.adapters.parallel_adapters import (
    AdapterName,
    InfusedAdapterConfig,
    LoraKQVAdapterConfig,
    LoraKQVAdapterWeightTyingConfig,
    LoraKVAdapterConfig,
    LoraQAdapterConfig,
)
from nemo.collections.nlp.modules.common.megatron.fused_softmax import MatchedScaleMaskSoftmax
from nemo.collections.nlp.modules.common.megatron.module import MegatronModule
from nemo.collections.nlp.modules.common.megatron.position_embedding import XPOSPositionEmbedding
from nemo.collections.nlp.modules.common.megatron.position_embedding.rotary_position_embedding import (
    apply_rotary_pos_emb,
)
from nemo.collections.nlp.modules.common.megatron.utils import (
    ApexGuardDefaults,
    _cast_if_autocast_enabled,
    attention_mask_func,
)
from nemo.collections.nlp.parts import utils_funcs
from nemo.core import adapter_mixins

try:
    from apex.transformer.enums import AttnMaskType, AttnType
    from apex.transformer.utils import divide as safe_divide

    HAVE_APEX = True

except (ImportError, ModuleNotFoundError):

    HAVE_APEX = False

    # fake missing classes with None attributes
    ModelType = AttnMaskType = AttnType = LayerType = ApexGuardDefaults()


try:
    from megatron.core import ModelParallelConfig, parallel_state, tensor_parallel

    HAVE_MEGATRON_CORE = True

except (ImportError, ModuleNotFoundError):

    ModelParallelConfig = ApexGuardDefaults

    HAVE_MEGATRON_CORE = False

try:
    # Flash Attention Triton
    import pkg_resources
    from flash_attn.flash_attn_triton import flash_attn_func as flash_attn_func_triton

    # pinned triton version for flash-attention triton https://github.com/HazyResearch/flash-attention/blob/main/flash_attn/flash_attn_triton.py#L3
    assert pkg_resources.get_distribution("triton").version == '2.0.0.dev20221202'

except (ImportError, ModuleNotFoundError, AssertionError):

    flash_attn_func_triton = None


try:
    # Flash Attention 1.X
    from flash_attn.bert_padding import pad_input, unpad_input
    from flash_attn.flash_attn_interface import flash_attn_unpadded_func

    HAVE_FLASH_ATTENTION = True
    flash_attn_func = None

except (ImportError, ModuleNotFoundError):
    try:
        # Flash Attention 2.X
        from flash_attn import flash_attn_func
        from flash_attn.flash_attn_interface import flash_attn_varlen_func as flash_attn_unpadded_func

        HAVE_FLASH_ATTENTION = True

    except (ImportError, ModuleNotFoundError):

        HAVE_FLASH_ATTENTION = False
        flash_attn_unpadded_func, flash_attn_func = None, None
        unpad_input, pad_input = None, None

<<<<<<< HEAD
try:
    from ocean.nn.flash_attention import flash_attention as flash_attn_func_ocean

    HAVE_FLASH_ATTENTION_OCEAN = True

except (ImportError, ModuleNotFoundError):

    flash_attn_func_ocean = None
    HAVE_FLASH_ATTENTION_OCEAN = False
=======
    try:
        # Flash Attention 2.2
        from flash_attn import flash_attn_with_kvcache

    except (ImportError, ModuleNotFoundError):

        flash_attn_with_kvcache = None
>>>>>>> c6cf2761

""" We use the following notation throughout this file:
     h: hidden size
     n: number of attention heads
     p: number of model parallel partitions
     np: n/p
     hp: h/p
     hn: h/n
     b: batch size
     s: sequence length
     l: number of layers
    Transformer takes input of size [s, b, h] and returns a
    tensor of the same size. We use the following arguments:
        hyperparameters: transformer hyperparameters
"""


class ParallelAttention(MegatronModule, adapter_mixins.AdapterModuleMixin):
    """Parallel self-attention layer abstract class.

    Self-attention layer takes input with size [s, b, h]
    and returns output of the same size.
    """

    def __init__(
        self,
        config: ModelParallelConfig,
        init_method,
        output_layer_init_method,
        layer_number,
        num_attention_heads,
        hidden_size,
        attention_type=AttnType.self_attn,
        attn_mask_type=AttnMaskType.padding,
        precision=16,
        apply_query_key_layer_scaling=False,
        kv_channels=None,
        megatron_amp_O2=False,
        masked_softmax_fusion=True,
        attention_dropout=0.1,
        layer_type=None,
        megatron_legacy=False,
        bias=True,
        headscale=False,
        position_embedding_type='learned_absolute',
        multi_query_attention=False,
        normalize_attention_scores=True,
        use_flash_attention=False,
    ):
        super(ParallelAttention, self).__init__(config=config)
        self.layer_number = max(1, layer_number)
        self.attention_type = attention_type
        self.attn_mask_type = attn_mask_type
        self.normalize_attention_scores = normalize_attention_scores
        self.position_embedding_type = position_embedding_type
        self.multi_query_attention = multi_query_attention
        self.use_flash_attention = use_flash_attention

        self.megatron_legacy = megatron_legacy
        self.dtype = utils_funcs.torch_dtype_from_precision(precision, megatron_amp_O2)

        self.set_accepted_adapter_types(
            [
                InfusedAdapterConfig._target_,
                LoraKQVAdapterConfig._target_,
                LoraQAdapterConfig._target_,
                LoraKVAdapterConfig._target_,
                LoraKQVAdapterWeightTyingConfig._target_,
            ]
        )

        if kv_channels is None:
            assert (
                hidden_size % num_attention_heads == 0
            ), 'hidden_size must be divisible by num_attention_heads if kv_channels is None'
            kv_channels = hidden_size // num_attention_heads
        projection_size = kv_channels * num_attention_heads

        # Per attention head and per partition values.
        world_size = parallel_state.get_tensor_model_parallel_world_size()
        self.hidden_size_per_attention_head = safe_divide(projection_size, num_attention_heads)
        self.num_attention_heads_per_partition = safe_divide(num_attention_heads, world_size)
        self.num_attention_heads_partition_offset = (
            self.num_attention_heads_per_partition * parallel_state.get_tensor_model_parallel_rank()
        )

        # Strided linear layer.
        if attention_type == AttnType.self_attn:
            self.query_key_value = tensor_parallel.ColumnParallelLinear(
                hidden_size,
                3 * projection_size,
                config=config,
                gather_output=False,
                init_method=init_method,
                bias=bias,
            )
        else:
            assert attention_type == AttnType.cross_attn
            self.query = tensor_parallel.ColumnParallelLinear(
                hidden_size, projection_size, config=config, gather_output=False, init_method=init_method, bias=bias,
            )

            self.key_value = tensor_parallel.ColumnParallelLinear(
                hidden_size,
                2 * projection_size,
                config=config,
                gather_output=False,
                init_method=init_method,
                bias=bias,
            )

        self.core_attention = CoreAttention(
            config=config,
            layer_number=self.layer_number,
            num_attention_heads=num_attention_heads,
            hidden_size=hidden_size,
            attention_type=self.attention_type,
            attn_mask_type=self.attn_mask_type,
            precision=precision,
            apply_query_key_layer_scaling=apply_query_key_layer_scaling,
            kv_channels=kv_channels,
            masked_softmax_fusion=masked_softmax_fusion,
            attention_dropout=attention_dropout,
            multi_query_attention=multi_query_attention,
            normalize_attention_scores=normalize_attention_scores,
            position_embedding_type=position_embedding_type,
            use_flash_attention=use_flash_attention,
        )

        # Output.
        self.dense = tensor_parallel.RowParallelLinear(
            projection_size,
            hidden_size,
            config=config,
            input_is_parallel=True,
            init_method=output_layer_init_method,
            skip_bias_add=True,
            bias=bias,
        )

        self.headscale = headscale
        if headscale:
            self.head_scale_tensor = torch.nn.Parameter(
                torch.ones(1, self.num_attention_heads_per_partition, 1, 1), requires_grad=True
            )

        # Inference key-value memory
        self.inference_key_memory = None
        self.inference_value_memory = None
        self.inference_current_sequence_len = 0

        # relative position embedding
        self.layer_type = layer_type

    def _checkpointed_attention_forward(
        self,
        query_layer,
        key_layer,
        value_layer,
        attention_mask,
        rotary_pos_emb=None,
        relative_position_bias=None,
        headscale_tensor=None,
        inference_mode=None,
    ):
        """Forward method with activation checkpointing."""

        def custom_forward(*inputs):
            if len(inputs) == 7:
                query_layer = inputs[0]
                key_layer = inputs[1]
                value_layer = inputs[2]
                attention_mask = inputs[3]
                rotary_pos_emb = inputs[4]
                relative_position_bias = inputs[5]
                headscale_tensor = inputs[6]
            elif len(inputs) == 8:
                query_layer = inputs[0]
                key_layer = inputs[1]
                value_layer = inputs[2]
                attention_mask = inputs[3]
                rotary_pos_emb = (inputs[4], inputs[5])
                relative_position_bias = inputs[6]
                headscale_tensor = inputs[7]
            else:
                raise ValueError('unexpected number of inputs')
            output_ = self.core_attention(
                query_layer,
                key_layer,
                value_layer,
                attention_mask,
                rotary_pos_emb=rotary_pos_emb,
                relative_position_bias=relative_position_bias,
                headscale_tensor=headscale_tensor,
                inference_mode=inference_mode,
            )
            return output_

        if rotary_pos_emb is None:
            rot_tuple = (rotary_pos_emb,)
        else:
            rot_tuple = (rotary_pos_emb[0], rotary_pos_emb[1])

        hidden_states = tensor_parallel.checkpoint(
            custom_forward,
            False,
            query_layer,
            key_layer,
            value_layer,
            attention_mask,
            *rot_tuple,
            relative_position_bias,
            headscale_tensor,
        )

        return hidden_states

    def _allocate_memory(self, inference_max_sequence_len, batch_size, dtype, device):
        return torch.empty(
            inference_max_sequence_len,
            batch_size,
            self.num_attention_heads_per_partition,
            self.hidden_size_per_attention_head,
            dtype=dtype,
            device=device,
        )

    def _transpose_last_dim(self, mixed_layer, num_splits, num_splits_first):
        input_shape = mixed_layer.size()
        if num_splits_first:
            """[s, b, num_splits * np * hn]
            -->(view) [s, b, num_splits, np, hn]
            -->(tranpose) [s, b, np, num_splits, hn]
            -->(view) [s, b, np * num_splits * hn] """

            intermediate_shape = input_shape[:-1] + (
                num_splits,
                self.num_attention_heads_per_partition,
                self.hidden_size_per_attention_head,
            )

            mixed_layer = mixed_layer.view(*intermediate_shape)
            mixed_layer = mixed_layer.transpose(-2, -3).contiguous()
        else:
            """[s, b, np * hn * num_splits]
            -->(view) [s, b, np, hn, num_splits]
            -->(tranpose) [s, b, np, num_splits, hn]
            -->(view) [s, b, np * num_splits * hn] """

            intermediate_shape = input_shape[:-1] + (
                self.num_attention_heads_per_partition,
                self.hidden_size_per_attention_head,
                num_splits,
            )

            mixed_layer = mixed_layer.view(*intermediate_shape)
            mixed_layer = mixed_layer.transpose(-1, -2).contiguous()
        mixed_layer = mixed_layer.view(*input_shape)

        return mixed_layer

    def forward(
        self,
        hidden_states,
        attention_mask,
        layer_past=None,
        get_key_value=False,
        encoder_output=None,
        set_inference_key_value_memory=False,
        inference_max_sequence_len=None,
        rotary_pos_emb=None,  # rotary positional embedding
        relative_position_bias=None,
        checkpoint_core_attention=False,
    ):
        # hidden_states: [sq, b, h]

        # =================================================
        # Pre-allocate memory for key-values for inference.
        # =================================================
        if set_inference_key_value_memory:
            assert inference_max_sequence_len and inference_max_sequence_len > 0
            self.inference_key_memory = self._allocate_memory(
                inference_max_sequence_len, hidden_states.size(1), hidden_states.dtype, hidden_states.device
            )
            self.inference_value_memory = self._allocate_memory(
                inference_max_sequence_len, hidden_states.size(1), hidden_states.dtype, hidden_states.device
            )
            self.inference_current_sequence_len = 0

        # Some consistency check.
        if inference_max_sequence_len:
            assert self.inference_current_sequence_len < self.inference_key_memory.size(0)
            assert inference_max_sequence_len == self.inference_key_memory.size(0)
        # This is added for safety. In case inference_max_sequence_len
        # is not provided, make sure there is no potential memory left
        # from previous inference.
        if not inference_max_sequence_len:
            self.inference_key_memory = None
            self.inference_value_memory = None

        # =====================
        # Query, Key, and Value
        # =====================

        if self.attention_type == AttnType.self_attn:
            # Attention heads [sq, b, h] --> [sq, b, (np * 3 * hn)]
            mixed_x_layer, _ = self.query_key_value(hidden_states)
            if self.is_adapter_available():
                lora_kqv_adapter = self.get_adapter_module(AdapterName.LORA_KQV_ADAPTER)
                if lora_kqv_adapter:
                    lora_mixed_x_layer = lora_kqv_adapter(hidden_states)
                    mixed_x_layer = mixed_x_layer + lora_mixed_x_layer

            # [sq, b, (np * 3 * hn)] --> [sq, b, np, 3 * hn]
            new_tensor_shape = mixed_x_layer.size()[:-1] + (
                self.num_attention_heads_per_partition,
                3 * self.hidden_size_per_attention_head,
            )
            if self.megatron_legacy:
                mixed_x_layer = self._transpose_last_dim(mixed_x_layer, 3, True)
            mixed_x_layer = mixed_x_layer.view(*new_tensor_shape)

            # [sq, b, np, 3 * hn] --> 3 [sq, b, np, hn]
            (query_layer, key_layer, value_layer) = tensor_parallel.split_tensor_along_last_dim(
                mixed_x_layer, 3, contiguous_split_chunks=True
            )
        else:
            # Attention heads [sk, b, h] --> [sk, b, (np * 2 * hn)]
            mixed_kv_layer, _ = self.key_value(encoder_output)
            if self.is_adapter_available():
                lora_kv_adapter = self.get_adapter_module(AdapterName.LORA_KV_ADAPTER)
                if lora_kv_adapter:
                    lora_mixed_kv_layer = lora_kv_adapter(encoder_output)
                    mixed_kv_layer = mixed_kv_layer + lora_mixed_kv_layer

            # [sk, b, (np * 2 * hn)] --> [sk, b, np, 2 * hn]
            new_tensor_shape = mixed_kv_layer.size()[:-1] + (
                self.num_attention_heads_per_partition,
                2 * self.hidden_size_per_attention_head,
            )
            if self.megatron_legacy:
                mixed_kv_layer = self._transpose_last_dim(mixed_kv_layer, 2, True)
            mixed_kv_layer = mixed_kv_layer.view(*new_tensor_shape)

            # [sk, b, np, 2 * hn] --> 2 [sk, b, np, hn]
            (key_layer, value_layer) = tensor_parallel.split_tensor_along_last_dim(
                mixed_kv_layer, 2, contiguous_split_chunks=True
            )

            # Attention head [sq, b, h] --> [sq, b, hp]
            query_layer, _ = self.query(hidden_states)
            if self.is_adapter_available():
                lora_q_adapter = self.get_adapter_module(AdapterName.LORA_Q_ADAPTER)
                if lora_q_adapter:
                    lora_q_layer = lora_q_adapter(hidden_states)
                    query_layer = query_layer + lora_q_layer
            # [sq, b, hp] --> [sq, b, np, hn]
            new_tensor_shape = query_layer.size()[:-1] + (
                self.num_attention_heads_per_partition,
                self.hidden_size_per_attention_head,
            )
            query_layer = query_layer.view(*new_tensor_shape)

        if self.is_adapter_available():
            key_infused_adapter = self.get_adapter_module(AdapterName.KEY_INFUSED)
            value_infused_adapter = self.get_adapter_module(AdapterName.VALUE_INFUSED)
            if key_infused_adapter:
                assert value_infused_adapter is not None, "Expected value_infused_adapter not found!"
                kls = key_layer.shape
                key_layer = key_infused_adapter(key_layer.reshape(kls[0], kls[1], -1)).reshape(kls)
            if value_infused_adapter:
                assert key_infused_adapter is not None, "Expected key_infused_adapter not found!"
                vls = value_layer.shape
                value_layer = value_infused_adapter(value_layer.reshape(vls[0], vls[1], -1)).reshape(vls)

        # ===================================================
        # Adjust key, value, and attention mask for inference
        # ===================================================

        # duplicate the pos_emb for self attention
        if rotary_pos_emb is not None:
            rotary_pos_emb = rotary_pos_emb if isinstance(rotary_pos_emb, tuple) else ((rotary_pos_emb,) * 2)

        if inference_max_sequence_len:
            # Adjust the range variables.
            start = self.inference_current_sequence_len
            self.inference_current_sequence_len += key_layer.size(0)
            end = self.inference_current_sequence_len
            # Copy key and values.
            self.inference_key_memory[start:end, ...] = key_layer
            self.inference_value_memory[start:end, ...] = value_layer
            key_layer = self.inference_key_memory[:end, ...]
            value_layer = self.inference_value_memory[:end, ...]
            # Adjust attention mask
            if attention_mask is not None:
                attention_mask = attention_mask[..., start:end, :end]
            # adjust the key rotary positional embedding
            if rotary_pos_emb is not None:
                q_pos_emb, k_pos_emb = rotary_pos_emb
                if not set_inference_key_value_memory:
                    # In inference, we compute one token at a time.
                    # Select the correct positional embedding.
                    q_pos_emb = q_pos_emb[end - 1 : end]
                else:
                    q_pos_emb = q_pos_emb[:end, :, :, :]
                k_pos_emb = k_pos_emb[:end, :, :, :]
                rotary_pos_emb = (q_pos_emb, k_pos_emb)

        if layer_past is not None:
            past_key, past_value = layer_past
            key_layer = torch.cat((past_key.type_as(key_layer), key_layer), dim=0)
            value_layer = torch.cat((past_value.type_as(value_layer), value_layer), dim=0)

        if get_key_value:
            present = (key_layer, value_layer)

        if (
            flash_attn_with_kvcache is not None
            and self.use_flash_attention
            and rotary_pos_emb is not None
            and inference_max_sequence_len
            and not set_inference_key_value_memory
        ):
            # Mainly used for decoding with sq=1
            q = _cast_if_autocast_enabled(
                rearrange(apply_rotary_pos_emb(query_layer, rotary_pos_emb[0]), 'sq b np hn -> b sq np hn')
            )
            k = _cast_if_autocast_enabled(
                rearrange(apply_rotary_pos_emb(key_layer, rotary_pos_emb[1]), 'sk b np hn -> b sk np hn')
            )
            v = _cast_if_autocast_enabled(rearrange(value_layer, 'sk b np hn -> b sk np hn'))
            context_layer = flash_attn_with_kvcache(
                q=q, k_cache=k, v_cache=v, causal=self.attn_mask_type == AttnMaskType.causal,
            )
            context_layer = rearrange(context_layer, 'b sq np hn -> sq b (np hn)')

        elif checkpoint_core_attention:
            context_layer = self._checkpointed_attention_forward(
                query_layer,
                key_layer,
                value_layer,
                attention_mask,
                rotary_pos_emb=rotary_pos_emb,
                relative_position_bias=relative_position_bias,
                headscale_tensor=self.head_scale_tensor if self.headscale else None,
                inference_mode=inference_max_sequence_len is not None and query_layer.shape[0] == 1,
            )
        else:
            context_layer = self.core_attention(
                query_layer,
                key_layer,
                value_layer,
                attention_mask,
                layer_past=layer_past,
                get_key_value=get_key_value,
                rotary_pos_emb=rotary_pos_emb,
                relative_position_bias=relative_position_bias,
                headscale_tensor=self.head_scale_tensor if self.headscale else None,
                inference_mode=inference_max_sequence_len is not None and query_layer.shape[0] == 1,
            )

        # =================
        # Output. [sq, b, h]
        # =================

        output, bias = self.dense(context_layer)

        if get_key_value:
            output = [output, present]

        return output, bias


class ParallelChunkedCrossAttention(MegatronModule):
    """Parallel chunked cross-attention layer class.

    Self-attention layer takes input with size [b, s, h]
    and returns output of the same size.
    """

    def __init__(
        self,
        config: ModelParallelConfig,
        init_method,
        output_layer_init_method,
        layer_number,
        num_attention_heads,
        hidden_size,
        precision=16,
        apply_query_key_layer_scaling=False,
        kv_channels=None,
        megatron_amp_O2=False,
        masked_softmax_fusion=True,
        attention_dropout=0.1,
        megatron_legacy=False,
        chunk_size=64,  # each chunk, how many tokens
        bias=True,
        headscale=False,
        normalize_attention_scores=True,
    ):
        super(ParallelChunkedCrossAttention, self).__init__(config=config)
        self.cross_attention = ParallelAttention(
            config=config,
            init_method=init_method,
            output_layer_init_method=output_layer_init_method,
            layer_number=layer_number,
            num_attention_heads=num_attention_heads,
            hidden_size=hidden_size,
            attention_type=AttnType.cross_attn,
            attn_mask_type=AttnMaskType.padding,
            precision=precision,
            apply_query_key_layer_scaling=apply_query_key_layer_scaling,
            kv_channels=kv_channels,
            megatron_amp_O2=megatron_amp_O2,
            masked_softmax_fusion=masked_softmax_fusion,
            attention_dropout=attention_dropout,
            megatron_legacy=megatron_legacy,
            bias=bias,
            headscale=headscale,
            normalize_attention_scores=normalize_attention_scores,
        )
        self.chunk_size = chunk_size

    def forward(
        self,
        hidden_states,
        attention_mask,
        encoder_output=None,
        set_inference_key_value_memory=False,
        inference_max_sequence_len=None,
        rotary_pos_emb=None,
        checkpoint_core_attention=False,
    ):
        if checkpoint_core_attention:
            raise ValueError(
                'checkpoint_core_attention during forward not implemented yet for ParallelChunkedCrossAttention'
            )

        # hidden_states is assumed to have dimension [token length, batch, dimension]
        # derive variables
        # encoder_output here is the retrieved context
        context = encoder_output
        # context is assumed to have dimension [num_chunks, num_neighbors, context_token_len, batch, dimension]
        chunk_size = self.chunk_size
        b, n, dim = (
            hidden_states.shape[1],
            hidden_states.shape[0],
            hidden_states.shape[2],
        )
        default_bias = self.cross_attention.dense.bias
        if set_inference_key_value_memory:
            seq_index = (n // chunk_size) * chunk_size
            self.current_len = n
        elif inference_max_sequence_len is not None:
            # only handles single token increment
            assert n == 1
            self.current_len += n
            chunk_id = self.current_len // chunk_size
            if chunk_id <= 0:
                # if sequence length less than chunk size, do an early return
                return torch.zeros_like(hidden_states), default_bias
            causal_padding = chunk_size - 1
            # pad it as a full chunk, put it at the end of the chunk position
            hidden_states = F.pad(hidden_states, (0, 0, 0, 0, causal_padding, 0), value=0.0)
            # only use the relevant context
            context = context[chunk_id - 1 : chunk_id, :, :, :, :]
            attention_mask = rearrange(attention_mask, '(b k) 1 q v -> b k 1 q v', b=b)
            # select the relevant chunk attn mask
            attention_mask = attention_mask[:, chunk_id - 1]
            seq_index = chunk_size
        else:
            # this is normal forward without inference
            seq_index = (n // chunk_size) * chunk_size

        # if sequence length less than chunk size, do an early return
        if n < self.chunk_size and set_inference_key_value_memory and inference_max_sequence_len is not None:
            return torch.zeros_like(hidden_states), default_bias

        num_chunks, num_retrieved = (
            context.shape[-5],
            context.shape[-4],
        )

        # causal padding
        causal_padding = chunk_size - 1

        x = F.pad(hidden_states, (0, 0, 0, 0, -causal_padding, causal_padding), value=0.0)

        # remove sequence which is ahead of the neighbors retrieved (during inference)

        # seq_index = (n // chunk_size) * chunk_size
        x, x_remainder = x[:seq_index], x[seq_index:]

        seq_remain_len = x_remainder.shape[0]

        # take care of rotary positional embedding
        # make sure queries positions are properly shifted to the future

        if rotary_pos_emb is not None:
            q_pos_emb, k_pos_emb = rotary_pos_emb
            # currently implementation is broken
            # q need to extend to causal_padding, and just do
            # q_pos_emb = F.pad(q_pos_emb, (0, 0, -causal_padding, 0), value = 0.)
            if inference_max_sequence_len is not None and not set_inference_key_value_memory:
                token_pos = (self.current_len - 1) % chunk_size
                q_pos_emb = F.pad(
                    q_pos_emb, (0, 0, 0, 0, 0, 0, -causal_padding - token_pos, -causal_padding + token_pos), value=0.0
                )
            else:
                q_pos_emb = F.pad(q_pos_emb, (0, 0, 0, 0, 0, 0, -causal_padding, 0), value=0.0)

            k_pos_emb = repeat(k_pos_emb, 'n b h d -> (r n) b h d', r=num_retrieved)
            rotary_pos_emb = (q_pos_emb, k_pos_emb)

        # make sure number context chunks is enough
        assert x.shape[0] // chunk_size == num_chunks

        # reshape so we have chunk to chunk attention, without breaking causality
        x = rearrange(x, '(k n) b d -> n (b k) d', k=num_chunks)
        context = rearrange(context, 'k r n b d -> (r n) (b k) d')
        # cross attention
        out, bias = self.cross_attention(x, attention_mask, encoder_output=context, rotary_pos_emb=rotary_pos_emb)

        # reshape back to original sequence

        out = rearrange(out, 'n (b k) d -> (k n) b d', b=b)

        # pad back to original, with 0s at the beginning (which will be added to the residual and be fine)

        out = F.pad(out, (0, 0, 0, 0, causal_padding, -causal_padding + seq_remain_len), value=0.0)
        if not set_inference_key_value_memory and inference_max_sequence_len is not None:
            out = out[-1:]
        return out, bias


class CoreAttention(MegatronModule):
    """ Region where selective activation recomputation is applied.
        See Figure 3. in Reducing Activation Recomputation in Large Transformer Models
        https://arxiv.org/pdf/2205.05198.pdf for more details.

    """

    def __init__(
        self,
        config: ModelParallelConfig,
        layer_number,
        num_attention_heads,
        hidden_size,
        attention_type=AttnType.self_attn,
        attn_mask_type=AttnMaskType.padding,
        precision=16,
        apply_query_key_layer_scaling=False,
        kv_channels=None,
        masked_softmax_fusion=True,
        attention_dropout=0.1,
        normalize_attention_scores=True,
        multi_query_attention=False,
        position_embedding_type='learned_absolute',
        use_flash_attention=False,
    ):

        super(CoreAttention, self).__init__(config=config)
        self.precision = precision
        self.fp16 = False
        self.bf16 = False
        if precision in ['bf16', 'bf16-mixed']:
            self.bf16 = True
        elif precision in [16, '16', '16-mixed']:
            self.fp16 = True
        self.multi_query_attention = multi_query_attention
        self.position_embedding_type = position_embedding_type

        self.apply_query_key_layer_scaling = apply_query_key_layer_scaling
        self.attention_softmax_in_fp32 = False
        if self.apply_query_key_layer_scaling:
            self.attention_softmax_in_fp32 = True
        self.layer_number = max(1, layer_number)
        self.attention_type = attention_type
        self.attn_mask_type = attn_mask_type
        self.sequence_parallel = config.sequence_parallel
        # If True, will scale attention scores by 1 / sqrt(hidden_size_per_attention_head).
        # This arg is been provided mostly to support weight conversion of Huggingface models. (ex: T5v1.1)
        self.normalize_attention_scores = normalize_attention_scores

        if kv_channels is None:
            assert (
                hidden_size % num_attention_heads == 0
            ), 'hidden_size must be divisible by num_attention_heads if kv_channels is None'
            kv_channels = hidden_size // num_attention_heads

        projection_size = kv_channels * num_attention_heads

        # Per attention head and per partition values.
        world_size = parallel_state.get_tensor_model_parallel_world_size()
        self.hidden_size_per_partition = safe_divide(projection_size, world_size)
        self.hidden_size_per_attention_head = safe_divide(projection_size, num_attention_heads)
        self.num_attention_heads_per_partition = safe_divide(num_attention_heads, world_size)
        self.num_attention_heads_partition_offset = (
            self.num_attention_heads_per_partition * parallel_state.get_tensor_model_parallel_rank()
        )

        coeff = None
        self.norm_factor = math.sqrt(self.hidden_size_per_attention_head)
        if self.apply_query_key_layer_scaling:
            coeff = self.layer_number
            self.norm_factor *= coeff

        self.scale_mask_softmax = MatchedScaleMaskSoftmax(
            self.fp16,
            self.bf16,
            self.attn_mask_type,
            masked_softmax_fusion,
            attention_mask_func,
            self.attention_softmax_in_fp32,
            coeff,
        )

        # Dropout. Note that for a single iteration, this layer will generate
        # different outputs on different number of parallel partitions but
        # on average it should not be partition dependent.
        self.attention_dropout_p = attention_dropout
        self.attention_dropout = torch.nn.Dropout(attention_dropout)

        if use_flash_attention:
            self.attn_fn = self.flash_attention
        else:
            self.attn_fn = self.torch_attention

        if position_embedding_type.lower() == 'xpos':
            self.xpos = XPOSPositionEmbedding(kv_channels)

    def forward(
        self,
        query_layer,
        key_layer,
        value_layer,
        attention_mask,
        layer_past=None,
        get_key_value=False,
        rotary_pos_emb=None,
        relative_position_bias=None,
        headscale_tensor=None,
        inference_mode=None,
    ):
        b, np, sq, sk, hn = (
            query_layer.size(1),
            query_layer.size(2),
            query_layer.size(0),
            key_layer.size(0),
            query_layer.size(3),
        )

        # ==================================================
        # Update attention mask for inference. [b, np, sq, sk]
        # ==================================================
        if get_key_value:
            with torch.no_grad():
                if layer_past is not None:
                    attention_mask = attention_mask[..., sq - 1, :sk].unsqueeze(2)
                else:
                    attention_mask = attention_mask[..., :sq, :sk]

        # ==================================================
        # Update attention bias. [b, np, sq, sk]
        # ==================================================
        if relative_position_bias is not None:
            relative_position_bias = relative_position_bias[
                :,
                self.num_attention_heads_partition_offset : self.num_attention_heads_partition_offset
                + self.num_attention_heads_per_partition,
                -sq:,
                -sk:,
            ]

        # ==================================================
        # Update query_layer, key_layer, value_layer
        # ==================================================
        # TODO: figure out how to do this
        # apply relative positional encoding (rotary embedding)
        if rotary_pos_emb is not None:
            q_pos_emb, k_pos_emb = rotary_pos_emb
            query_layer = apply_rotary_pos_emb(query_layer, q_pos_emb)
            key_layer = apply_rotary_pos_emb(key_layer, k_pos_emb)
            # TODO, can apply positional embedding to value_layer so it has
            # absolute positional embedding.
            # otherwise, only relative positional embedding takes effect
            # value_layer = apply_rotary_pos_emb(value_layer, k_pos_emb)

        if self.position_embedding_type.lower() == 'xpos':
            query_layer = self.xpos(query_layer, offset=key_layer.shape[-2] - query_layer.shape[-2], downscale=False)
            key_layer = self.xpos(key_layer, offset=0, downscale=True)

        # ==================================================
        # query_layer [sq, b, np, hn]
        # key_layer   [sk, b, np, hn]
        # value_layer [sk, b, np, hn]
        # attention_mask [b, 1, sq, sk] or [b, s]
        # relative_position_bias [b, np, sq, sk]
        # context_layer [b, np, sq, hn]
        # ==================================================
        context_layer = self.attn_fn(
            query_layer, key_layer, value_layer, attention_mask, relative_position_bias, inference_mode
        )

        if headscale_tensor is not None:
            context_layer = context_layer * headscale_tensor

        # [b, np, sq, hn] --> [sq, b, np, hn]
        context_layer = context_layer.permute(2, 0, 1, 3).contiguous()

        # [sq, b, np, hn] --> [sq, b, hp]
        new_context_layer_shape = context_layer.size()[:-2] + (self.hidden_size_per_partition,)
        context_layer = context_layer.view(*new_context_layer_shape)

        return context_layer

    def torch_attention(self, query_layer, key_layer, value_layer, attention_mask, attention_bias, inference_mode):
        sq, b, np, hn = query_layer.shape
        sk = key_layer.shape[0]

        if self.multi_query_attention:
            query_layer = rearrange(query_layer, 'sq b np hn -> b (np sq) hn')
            key_layer = rearrange(key_layer, 'sk b 1 hn -> b hn sk')
            value_layer = rearrange(value_layer, 'sv b np hn -> (b np) sv hn')
        else:
            query_layer = rearrange(query_layer, 'sq b np hn -> (b np) sq hn')
            key_layer = rearrange(key_layer, 'sk b np hn -> (b np) hn sk')
            value_layer = rearrange(value_layer, 'sv b np hn -> (b np) sv hn')

        matmul_input_buffer = torch.empty(
            query_layer.shape[0],
            query_layer.shape[1],
            key_layer.shape[2],
            dtype=query_layer.dtype,
            device=query_layer.device,
        )

        matmul_result = torch.baddbmm(
            matmul_input_buffer,
            query_layer,
            key_layer,
            beta=0.0,
            alpha=(1.0 / self.norm_factor) if self.normalize_attention_scores else 1.0,
        )

        # change view to [b, np, sq, sk]
        attention_scores = matmul_result.view(b, np, sq, sk)

        if attention_bias is not None:
            attention_scores += attention_bias

        attention_probs = self.scale_mask_softmax(attention_scores, attention_mask)
        # This is actually dropping out entire tokens to attend to, which might
        # seem a bit unusual, but is taken from the original Transformer paper.

        if not self.sequence_parallel:
            with tensor_parallel.random.get_cuda_rng_tracker().fork():
                attention_probs = self.attention_dropout(attention_probs)
        else:
            attention_probs = self.attention_dropout(attention_probs)

        # change view [b * np, sq, sk]
        attention_probs = rearrange(attention_probs, 'b np sq sk -> (b np) sq sk')

        # matmul: [b * np, sq, hn]
        context_layer = torch.bmm(attention_probs, value_layer)

        # change view [b, np, sq, hn]
        context_layer = rearrange(context_layer, '(b np) sq hn -> b np sq hn', np=np)

        return context_layer

    def flash_attention(self, query_layer, key_layer, value_layer, attention_mask, attention_bias, inference_mode):
        # Use to ensure dtype cast to fp16 or bf16
        query_layer = _cast_if_autocast_enabled(query_layer)
        key_layer = _cast_if_autocast_enabled(key_layer)
        value_layer = _cast_if_autocast_enabled(value_layer)
        attention_bias = _cast_if_autocast_enabled(attention_bias)

        is_causal = self.attn_mask_type == AttnMaskType.causal and not inference_mode

        if attention_bias is not None:
            if HAVE_FLASH_ATTENTION_OCEAN:
                return self.flash_attention_ocean(
                    query_layer, key_layer, value_layer, attention_mask, attention_bias, is_causal,
                )
            else:
                return self.flash_attention_triton(
                    query_layer, key_layer, value_layer, attention_mask, attention_bias, is_causal,
                )
        else:
            return self.flash_attention_cuda(query_layer, key_layer, value_layer, attention_mask, is_causal,)

    def flash_attention_cuda(self, query_layer, key_layer, value_layer, attention_mask, is_causal):
        query_layer = rearrange(query_layer, 'sq b np hn -> b sq np hn')
        key_layer = rearrange(key_layer, 'sk b np hn -> b sk np hn')
        value_layer = rearrange(value_layer, 'sv b np hn -> b sv np hn')
        batch_size, seqlen, nheads, _ = query_layer.shape

        # True: attend / False: not attend
        if attention_mask is None:
            attention_mask_q = torch.ones(batch_size, query_layer.shape[1], device=query_layer.device).bool()
            attention_mask_kv = torch.ones(batch_size, key_layer.shape[1], device=query_layer.device).bool()
        elif len(attention_mask.shape) == 4:
            # [b, 1, sq, sk] -> [b, sq] / [b, sk]
            attention_mask_q = torch.any(torch.eq(attention_mask, False), dim=3).squeeze(1)
            attention_mask_kv = torch.any(torch.eq(attention_mask, False), dim=2).squeeze(1)
        else:
            assert len(attention_mask.shape) == 2
            attention_mask_q = ~attention_mask
            attention_mask_kv = ~attention_mask

        seqlens_q_in_batch = len(attention_mask_q.sum(dim=-1, dtype=torch.int32).unique())
        seqlens_kv_in_batch = len(attention_mask_kv.sum(dim=-1, dtype=torch.int32).unique())

        if seqlens_q_in_batch == 1 and seqlens_kv_in_batch == 1 and flash_attn_func is not None:
            # [b, sq, np, hn]
            context_layer = flash_attn_func(
                query_layer,
                key_layer,
                value_layer,
                dropout_p=self.attention_dropout_p if self.training else 0.0,
                causal=is_causal,
            )
        else:
            q, indices_q, cu_seqlens_q, max_seqlen_q = unpad_input(query_layer, attention_mask_q)
            k, _, cu_seqlens_k, max_seqlen_k = unpad_input(key_layer, attention_mask_kv)
            v, _, _, _ = unpad_input(value_layer, attention_mask_kv)

            context_layer = flash_attn_unpadded_func(
                q,
                k,
                v,
                cu_seqlens_q,
                cu_seqlens_k,
                max_seqlen_q,
                max_seqlen_k,
                dropout_p=self.attention_dropout_p if self.training else 0.0,
                causal=is_causal,
            )

            # [b, sq, np, hn]
            context_layer = pad_input(context_layer, indices_q, batch_size, seqlen)

        # [b, sq, np, hn] -> [b, np, sq, hn]
        context_layer = context_layer.permute(0, 2, 1, 3)
        return context_layer

    def flash_attention_triton(self, query_layer, key_layer, value_layer, attention_mask, attention_bias, is_causal):
        query_layer = rearrange(query_layer, 'sq b np hn -> b sq np hn')
        key_layer = rearrange(key_layer, 'sk b np hn -> b sk np hn')
        value_layer = rearrange(value_layer, 'sv b np hn -> b sv np hn')
        if self.attention_dropout_p > 0.0:
            raise NotImplementedError(f'attention_dropout not implemented for flash_attention with attention bias')

        if attention_mask is not None:
            if len(attention_mask.shape) == 4:
                # [b, 1, sq, sk] -> [b, 1, sq, 1] / [b, 1, 1, sk]
                attention_mask_q = torch.any(torch.eq(attention_mask, False), dim=3).unsqueeze(3)
                attention_mask_kv = torch.any(torch.eq(attention_mask, False), dim=2).unsqueeze(2)
            else:
                # [b, s] -> [b, 1, s, 1] / [b, 1, 1, s]
                assert len(attention_mask.shape) == 2
                attention_mask_q = (~attention_mask).unsqueeze(1).unsqueeze(3)
                attention_mask_kv = (~attention_mask).unsqueeze(1).unsqueeze(2)

            if attention_bias.shape[2] == attention_mask_q.shape[2]:
                attention_bias = attention_bias.masked_fill(~attention_mask_q, torch.finfo(query_layer.dtype).min)
            if attention_bias.shape[3] == attention_mask_kv.shape[3]:
                attention_bias = attention_bias.masked_fill(~attention_mask_kv, torch.finfo(query_layer.dtype).min)

        context_layer = flash_attn_func_triton(query_layer, key_layer, value_layer, attention_bias, is_causal,)

        # [b, sq, np, hn] -> [b, np, sq, hn]
        context_layer = context_layer.permute(0, 2, 1, 3)

        if attention_mask is not None:
            context_layer = context_layer * attention_mask_q

        return context_layer

    def flash_attention_ocean(self, query_layer, key_layer, value_layer, attention_mask, attention_bias, is_causal):
        q_len, kv_len = None, None

        if attention_mask is not None:
            """
            attention_mask: 0 is not masked; 1 is masked
            """
            if len(attention_mask.shape) == 4:
                # [b, 1, sq, sk]
                q_len = torch.any(torch.eq(attention_mask, False), dim=3).sum(-1).squeeze()
                kv_len = torch.any(torch.eq(attention_mask, False), dim=2).sum(-1).squeeze()
            else:
                # [b, s]
                assert len(attention_mask.shape) == 2
                q_len = (~attention_mask).sum(-1).squeeze()
                kv_len = (~attention_mask).sum(-1).squeeze()

        if self.position_embedding_type == 'alibi':
            bias_type = 'alibi'
            attention_bias = attention_bias.squeeze()
            assert len(attention_bias.size()) == 1, 'Alibi bias should only contain head scales.'
        else:
            bias_type = 'matrix'
            assert len(attention_bias.size()) == 4

        context_layer = flash_attn_func_ocean(
            q=query_layer,
            k=key_layer,
            v=value_layer,
            q_len=q_len,
            kv_len=kv_len,
            softmax_scale=(1.0 / math.sqrt(self.hidden_size_per_attention_head))
            if self.normalize_attention_scores
            else 1.0,
            causal=is_causal,
            bias=attention_bias,
            bias_type=bias_type,
            dropout=self.attention_dropout_p if self.training else 0.0,
            seed=torch.seed(),
            layout='sbnd',
        )

        # [sq, b, np, hn] -> [b, np, sq, hn]
        context_layer = context_layer.permute(1, 2, 0, 3)

        return context_layer<|MERGE_RESOLUTION|>--- conflicted
+++ resolved
@@ -100,7 +100,6 @@
         flash_attn_unpadded_func, flash_attn_func = None, None
         unpad_input, pad_input = None, None
 
-<<<<<<< HEAD
 try:
     from ocean.nn.flash_attention import flash_attention as flash_attn_func_ocean
 
@@ -110,15 +109,6 @@
 
     flash_attn_func_ocean = None
     HAVE_FLASH_ATTENTION_OCEAN = False
-=======
-    try:
-        # Flash Attention 2.2
-        from flash_attn import flash_attn_with_kvcache
-
-    except (ImportError, ModuleNotFoundError):
-
-        flash_attn_with_kvcache = None
->>>>>>> c6cf2761
 
 """ We use the following notation throughout this file:
      h: hidden size
