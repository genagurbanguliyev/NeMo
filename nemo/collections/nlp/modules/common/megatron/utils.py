# Copyright (c) 2022, NVIDIA CORPORATION.  All rights reserved.
#
# Licensed under the Apache License, Version 2.0 (the "License");
# you may not use this file except in compliance with the License.
# You may obtain a copy of the License at
#
#     http://www.apache.org/licenses/LICENSE-2.0
#
# Unless required by applicable law or agreed to in writing, software
# distributed under the License is distributed on an "AS IS" BASIS,
# WITHOUT WARRANTIES OR CONDITIONS OF ANY KIND, either express or implied.
# See the License for the specific language governing permissions and
# limitations under the License.

"""Utilities for models."""

import math
from typing import Dict, List, Tuple, Union

import torch

try:
    from apex.normalization import MixedFusedRMSNorm
    from apex.normalization.fused_layer_norm import FusedLayerNorm  # NOQA
    from apex.transformer.enums import AttnMaskType
    from apex.transformer.layers.layer_norm import FastLayerNorm
    from apex.transformer.pipeline_parallel.schedules.common import listify_model
<<<<<<< HEAD
    from apex.transformer.layers.layer_norm import FastLayerNorm
=======
    from apex.transformer.tensor_parallel.layers import linear_with_grad_accumulation_and_async_allreduce
>>>>>>> 003ef788

    HAVE_APEX = True

except (ImportError, ModuleNotFoundError):

    HAVE_APEX = False

try:
    from megatron.core import tensor_parallel, parallel_state
    from megatron.core.tensor_parallel.layers import linear_with_grad_accumulation_and_async_allreduce

    HAVE_MEGATRON_CORE = True

except (ImportError, ModuleNotFoundError):

    HAVE_MEGATRON_CORE = False


class ApexGuardDefaults(object):
    """
    This class can be used to replace missing classes when apex is missing.
    """

    def __init__(self):
        super().__init__()

    def __getattr__(self, item):
        return None


def parallel_lm_logits(
    input_: torch.Tensor,
    word_embeddings_weight: torch.Tensor,
    parallel_output: bool,
    bias: torch.Tensor = None,
    async_tensor_model_parallel_allreduce: bool = False,
    sequence_parallel: bool = False,
    gradient_accumulation_fusion: bool = False,
):
    """Language Model logits using word embedding weights.

    Args:
        input_ (torch.Tensor): [b, s, h]
        word_embeddings_weight (torch.Tensor): [(padded) vocab size, h]
        parallel_output (bool): False will gather logits from tensor model parallel region
        bias (torch.Tensor, optional): bias tensor. Defaults to None.
        async_tensor_model_parallel_allreduce (bool, optional): TODO: understand this flag. Defaults to False.
        sequence_parallel (bool, optional): If True will use sequence parallelism. Defaults to False.
        gradient_accumulation_fusioa (bool, optional): If True fuse gradient accumulation to WGRAD GEMM

    Returns:
        torch.Tensor: [b, s, (padded) vocab size]
    """

    tensor_model_parallel = parallel_state.get_tensor_model_parallel_world_size() > 1

    # async grad allreduce can only be used when not using sequence parallelism
    async_grad_allreduce = async_tensor_model_parallel_allreduce and tensor_model_parallel and not sequence_parallel

    # copy input_ to model parallel region if needed
    if async_tensor_model_parallel_allreduce or sequence_parallel:
        input_parallel = input_

    else:
        input_parallel = tensor_parallel.copy_to_tensor_model_parallel_region(input_)

    # Matrix multiply.
    logits_parallel = linear_with_grad_accumulation_and_async_allreduce(
        input=input_parallel,
        weight=word_embeddings_weight,
        bias=bias,
        gradient_accumulation_fusion=gradient_accumulation_fusion,
        async_grad_allreduce=async_grad_allreduce,
        sequence_parallel_enabled=sequence_parallel,
    )

    # Gather if needed.
    if parallel_output:
        return logits_parallel
    else:
        return tensor_parallel.gather_from_tensor_model_parallel_region(logits_parallel)


def init_method_normal(sigma):
    """Init method based on N(0, sigma)."""

    def init_(tensor):
        return torch.nn.init.normal_(tensor, mean=0.0, std=sigma)

    return init_


def init_method_const(val):
    def init_(tensor):
        return torch.nn.init.constant_(tensor, val)

    return init_


def scaled_init_method_normal(sigma, num_layers):
    """Init method based on N(0, sigma/sqrt(2*num_layers)."""
    std = sigma / math.sqrt(2.0 * num_layers)

    def init_(tensor):
        return torch.nn.init.normal_(tensor, mean=0.0, std=std)

    return init_


def attention_mask_func(attention_scores, attention_mask):
    attention_scores.masked_fill_(attention_mask, -10000.0)
    return attention_scores


def get_linear_layer(rows, columns, init_method):
    """Simple linear layer with weight initialization."""
    layer = torch.nn.Linear(rows, columns)
    init_method(layer.weight)
    with torch.no_grad():
        layer.bias.zero_()
    return layer


@torch.jit.script
def gelu_impl(x):
    """OpenAI's gelu implementation."""
    return 0.5 * x * (1.0 + torch.tanh(0.7978845608028654 * x * (1.0 + 0.044715 * x * x)))


def openai_gelu(x):
    return gelu_impl(x)


def squared_relu(x):
    return torch.pow(torch.nn.functional.relu(x), 2)


# This is actually Python equivalent of torch.nn.functional.gelu(), also with type hints for ONNX exporter
@torch.jit.script
def erf_gelu(x):
    return x * 0.5 * (torch.erf(x / 1.41421).to(dtype=x.dtype) + torch.ones_like(x).to(dtype=x.dtype))


def average_losses_across_data_parallel_group(losses):
    """Reduce a tensor of losses across all GPUs."""
    averaged_losses = torch.cat([loss.clone().detach().view(1) for loss in losses])
    torch.distributed.all_reduce(averaged_losses, group=parallel_state.get_data_parallel_group())
    averaged_losses = averaged_losses / torch.distributed.get_world_size(
        group=parallel_state.get_data_parallel_group()
    )

    return averaged_losses


def get_ltor_masks_and_position_ids(data, eod_token, reset_position_ids, reset_attention_mask, eod_mask_loss):
    """Build masks and position id for left to right model."""

    # Extract batch size and sequence length.
    micro_batch_size, seq_length = data.size()

    # Attention mask (lower triangular).
    if reset_attention_mask:
        att_mask_batch = micro_batch_size
    else:
        att_mask_batch = 1
    attention_mask = torch.tril(torch.ones((att_mask_batch, seq_length, seq_length), device=data.device)).view(
        att_mask_batch, 1, seq_length, seq_length
    )

    # Loss mask.
    loss_mask = torch.ones(data.size(), dtype=torch.float, device=data.device)
    if eod_mask_loss:
        loss_mask[data == eod_token] = 0.0

    # Position ids.
    position_ids = torch.arange(seq_length, dtype=torch.long, device=data.device)
    position_ids = position_ids.unsqueeze(0).repeat(micro_batch_size, 1)
    # We need to clone as the ids will be modifed based on batch index.
    if reset_position_ids:
        position_ids = position_ids.clone()

    if reset_position_ids or reset_attention_mask:
        # Loop through the batches:
        for b in range(micro_batch_size):

            # Find indecies where EOD token is.
            eod_index = position_ids[b, data[b] == eod_token]
            # Detach indecies from positions if going to modify positions.
            if reset_position_ids:
                eod_index = eod_index.clone()

            # Loop through EOD indicies:
            prev_index = 0
            for j in range(eod_index.size()[0]):
                i = eod_index[j]
                # Mask attention loss.
                if reset_attention_mask:
                    attention_mask[b, 0, (i + 1) :, : (i + 1)] = 0
                # Reset positions.
                if reset_position_ids:
                    position_ids[b, (i + 1) :] -= i + 1 - prev_index
                    prev_index = i + 1

    # Convert attention mask to binary:
    attention_mask = attention_mask < 0.5

    return attention_mask, loss_mask, position_ids


def attn_mask_postprocess(attn_mask):
    # [b, 1, s, s]
    # Attn_masks for enc-dec attn and dec attn is None when trying to get just the encoder hidden states.
    if attn_mask is None:
        return None
    extended_attention_mask = attn_mask.unsqueeze(1)
    return extended_attention_mask


def enc_dec_extended_attention_mask(attention_mask_list):

    return [attn_mask_postprocess(attn_mask) for attn_mask in attention_mask_list]


def build_position_ids(token_ids):
    # Create position ids
    seq_length = token_ids.size(1)
    position_ids = torch.arange(seq_length, dtype=torch.long, device=token_ids.device)
    position_ids = position_ids.unsqueeze(0).expand_as(token_ids).clone()

    return position_ids


def make_attention_mask_3d(source_mask, target_mask):
    """
    Returns a 3-dimensional (3-D) attention mask
    :param source_block: 2-D array
    :param target_block: 2-D array
    """
    mask = target_mask[:, None, :] * source_mask[:, :, None]
    return mask


def make_inference_attention_mask_3d(source_block, target_block, pad_id):
    """
    Returns a 3-dimensional (3-D) attention mask
    :param source_block: 2-D array
    :param target_block: 2-D array
    """
    # mask = (target_block[:, None, :] != pad_id) * (source_block[:, :, None] != pad_id)
    return make_attention_mask_3d(source_block != pad_id, target_block != pad_id)


def make_inference_history_mask_3d(block):
    batch, length = block.shape
    arange = torch.arange(length, device=block.device)
    history_mask = (arange[None,] <= arange[:, None])[
        None,
    ]
    history_mask = history_mask.expand(batch, length, length)
    return history_mask


def build_attention_mask_3d_padding(source_mask, target_mask):
    """
    Returns a 3D joint attention mask for Megatron given two 2D masks
    :param source_mask - True for non-masked, else masked [batch, src length]
    :param target_mask - True for non-masked, else masked [batch, tgt length]
    """
    mask = make_attention_mask_3d(source_mask, target_mask)
    # invert mask for Megatron
    return mask < 0.5


def build_attention_mask_3d_causal(source_mask, target_mask):
    """
    Returns a 3D joint attention mask for Megatron given two 2D masks
    :param source_mask - True for non-masked, else masked [batch, src length]
    :param target_mask - True for non-masked, else masked [batch, tgt length]
    """
    causal_mask = make_inference_history_mask_3d(target_mask)
    mask = make_attention_mask_3d(source_mask, target_mask)
    mask = mask * causal_mask
    # invert mask for Megatron
    return mask < 0.5


def build_attention_mask_3d(source_mask, target_mask, attn_mask_type):
    """
    Returns a 3D attention mask for Megatron given two 2D masks
    :param source_mask - < 0.5 for non-masked, else masked [batch, src length]
    :param target_mask - < 0.5 for non-masked, else masked [batch, tgt length]
    :param attn_mask_type - AttnMaskType enum
    """
    if attn_mask_type == AttnMaskType.padding:
        mask = build_attention_mask_3d_padding(source_mask, target_mask)
    elif attn_mask_type == AttnMaskType.causal:
        mask = build_attention_mask_3d_causal(source_mask, target_mask)
    else:
        raise ValueError(f"Unsupported attention mask attn_mask_type = {attn_mask_type}")

    return mask


def get_params_for_weight_decay_optimization(
    model: Union[torch.nn.Module, List[torch.nn.Module]],
) -> Dict[str, torch.nn.Parameter]:
    """Divide params into with-weight-decay and without-weight-decay groups.

    Layernorms and biases will have no weight decay but the rest will.
    """
    modules = listify_model(model)
    weight_decay_params = {'params': []}
    no_weight_decay_params = {'params': [], 'weight_decay': 0.0}
    for module in modules:
        for module_ in module.modules():
            if isinstance(module_, (FusedLayerNorm, FastLayerNorm, MixedFusedRMSNorm)):
                no_weight_decay_params['params'].extend(
                    [p for p in list(module_._parameters.values()) if p is not None]
                )
            else:
                weight_decay_params['params'].extend(
                    [p for n, p in list(module_._parameters.items()) if p is not None and n != 'bias']
                )
                no_weight_decay_params['params'].extend(
                    [p for n, p in list(module_._parameters.items()) if p is not None and n == 'bias']
                )

    return weight_decay_params, no_weight_decay_params


def get_all_params_for_weight_decay_optimization(
    model: Union[torch.nn.Module, List[torch.nn.Module]],
) -> Tuple[Dict[str, List[torch.nn.Parameter]]]:
    """Use all params for weight decay."""
    modules = listify_model(model)

    weight_decay_params = [
        p for module in modules for module_ in module.modules() for p in module_._parameters.values() if p is not None
    ]

    return ({'params': weight_decay_params},)<|MERGE_RESOLUTION|>--- conflicted
+++ resolved
@@ -25,11 +25,6 @@
     from apex.transformer.enums import AttnMaskType
     from apex.transformer.layers.layer_norm import FastLayerNorm
     from apex.transformer.pipeline_parallel.schedules.common import listify_model
-<<<<<<< HEAD
-    from apex.transformer.layers.layer_norm import FastLayerNorm
-=======
-    from apex.transformer.tensor_parallel.layers import linear_with_grad_accumulation_and_async_allreduce
->>>>>>> 003ef788
 
     HAVE_APEX = True
 
