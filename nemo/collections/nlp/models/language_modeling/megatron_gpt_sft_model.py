# Copyright (c) 2022, NVIDIA CORPORATION.  All rights reserved.
#
# Licensed under the Apache License, Version 2.0 (the "License");
# you may not use this file except in compliance with the License.
# You may obtain a copy of the License at
#
#     http://www.apache.org/licenses/LICENSE-2.0
#
# Unless required by applicable law or agreed to in writing, software
# distributed under the License is distributed on an "AS IS" BASIS,
# WITHOUT WARRANTIES OR CONDITIONS OF ANY KIND, either express or implied.
# See the License for the specific language governing permissions and
# limitations under the License.

import json

import torch
from omegaconf import DictConfig, ListConfig
from pytorch_lightning.trainer.trainer import Trainer

from nemo.collections.common.metrics import MetricStringToTorchMetric
from nemo.collections.nlp.data.language_modeling.megatron.base_dataset_utils import (
    get_datasets_weights_and_num_samples,
)
from nemo.collections.nlp.data.language_modeling.megatron.blendable_dataset import BlendableDataset
from nemo.collections.nlp.data.language_modeling.megatron.gpt_sft_dataset import GPTSFTDataset
from nemo.collections.nlp.data.language_modeling.megatron.megatron_batch_samplers import (
    MegatronPretrainingBatchSampler,
)
from nemo.collections.nlp.models.language_modeling.megatron_gpt_model import MegatronGPTModel
from nemo.collections.nlp.modules.common.text_generation_utils import LengthParam, SamplingParam, megatron_gpt_generate
from nemo.utils import AppState, logging

try:
    from apex.transformer import parallel_state
    from apex.transformer.pipeline_parallel.utils import _reconfigure_microbatch_calculator

    HAVE_APEX = True
except (ImportError, ModuleNotFoundError):
    HAVE_APEX = False

__all__ = ['MegatronGPTSFTModel']


class MegatronGPTSFTModel(MegatronGPTModel):
    """
    Megatron GPT Supervised Fine-Tuning
    """

    def __init__(self, cfg: DictConfig, trainer: Trainer):
        if not HAVE_APEX:
            raise ImportError(
                "Apex was not found. Please see the NeMo README for installation instructions: https://github.com/NVIDIA/NeMo#megatron-gpt."
            )
        super().__init__(cfg, trainer=trainer)
        self.sep_id = cfg.get('sep_id', 49704)
        self.val_metric, self.val_metric_name = self.setup_metric(self.cfg.data.validation_ds)
        self.val_metric = torch.nn.ModuleList(self.val_metric) if self.val_metric is not None else None
        if hasattr(self.cfg.data, "test_ds"):
            self.test_metric, self.test_metric_name = self.setup_metric(self.cfg.data.test_ds)
            self.test_metric = torch.nn.ModuleList(self.test_metric) if self.test_metric is not None else None

        if self.cfg.get('megatron_amp_O2', False):
            base_module = self.model.module
        else:
            base_module = self.model

        self.original_checkpointing_granularity = base_module.language_model.encoder.activations_checkpoint_granularity
        self.original_checkpointing_num_layers = base_module.language_model.encoder.activations_checkpoint_num_layers
        self.original_checkpointing_method = base_module.language_model.encoder.activations_checkpoint_method

    def setup_metric(self, data_cfg):
        metric_name = "exact_string_match"
        if not hasattr(data_cfg, "metric"):
            metric = MetricStringToTorchMetric["exact_string_match"]
        else:
            if not hasattr(data_cfg.metric, "name"):
                raise ValueError("Metric name is not provided in the metric config.")
            if data_cfg.metric.name == "loss":
                return None, "loss"
            if data_cfg.metric.name not in MetricStringToTorchMetric:
                raise KeyError(
                    f"{data_cfg.metric.name} is not supported. List of supported metrics: {MetricStringToTorchMetric.keys()}"
                )
            if data_cfg.metric.name in self._metrics_require_string2category_map:
                if data_cfg.metric.average is None:
                    raise ValueError(
                        f"{data_cfg.metric.name} requires specifying whether you want to compute a micro or macro average. Found None."
                    )
            if (
                data_cfg.metric.get('labels_are_strings', False)
                and data_cfg.metric.name in self._metrics_require_string2category_map
            ):
                if data_cfg.metric.num_classes is None:
                    raise ValueError(
                        "Number of classes is not provided in the metric section within the data config. "
                        f"Please provide the number of classes in the data config to use the {data_cfg.metric.name} metric."
                    )
                if data_cfg.metric.get('class_labels', None) is None or not isinstance(
                    data_cfg.metric.get('class_labels', None), ListConfig
                ):
                    raise ValueError(
                        "Class labels are not provided properly in the metric section witnin the data config. "
                        f"Please provide the class labels as a list of strings in the data config to use the {data_cfg.metric.name} metric."
                    )
                if len(data_cfg.metric.get('class_labels', None)) != data_cfg.metric.num_classes:
                    raise ValueError(
                        f"Number of class labels {len(data_cfg.metric.get('class_labels', None))} does not match `num_classes` : {data_cfg.metric.num_classes}"
                    )

            metric_name = data_cfg.metric.name
            metric = MetricStringToTorchMetric[metric_name]

            if isinstance(data_cfg.file_names, ListConfig):
                if 'rouge' not in data_cfg.metric.name:
                    metric = [
                        metric(average=data_cfg.metric.average, num_classes=data_cfg.metric.num_classes)
                        for _ in range(len(data_cfg.file_names))
                    ]
                else:
                    metric = [metric() for _ in range(len(data_cfg.file_names))]
            else:
                if 'rouge' not in data_cfg.metric.name:
                    metric = [metric(average=data_cfg.metric.average, num_classes=data_cfg.metric.num_classes)]
                else:
                    metric = [metric()]

        return metric, metric_name

    @property
    def _metrics_require_string2category_map(self):
        return set(["f1", "accuracy", "average_precision"])

    def setup(self, stage=None):
        # NOTE: super().__init__ will try and setup train/val/test datasets, but we sidestep this using a if self._train_ds is not None condition
        # We then set things up for real only once setup() of this class is called.
        resume_checkpoint_path = self.trainer._checkpoint_connector.resume_from_checkpoint_fit_path
        if resume_checkpoint_path:
            init_consumed_samples = self._extract_consumed_samples_from_ckpt(resume_checkpoint_path)
        else:
            init_consumed_samples = 0
        self.init_consumed_samples = init_consumed_samples

        if stage == 'predict':
            return

        # If the user wants to manually override train and validation dataloaders before calling `.fit()`
        if self._train_dl is not None and self._validation_dl is not None:
            return
        self.build_train_valid_test_datasets(stage=stage)
        if hasattr(self, '_train_ds'):
            self.setup_training_dataloader()
        if hasattr(self, '_validation_ds'):
            self._validation_dl = self.setup_eval_dataloader(self._validation_ds, self.cfg.data.validation_ds)
        if hasattr(self.cfg.data, 'test_ds'):
            self._test_dl = self.setup_eval_dataloader(self._test_ds, self.cfg.data.test_ds)

        # when using pipeline model parallel the final stage need to initialize word embeddings
        if parallel_state.get_pipeline_model_parallel_world_size() > 1:
            if isinstance(self.model, list):
                for i, module in enumerate(self.model):
                    parallel_state.set_virtual_pipeline_model_parallel_rank(i)
                    module.sync_initial_word_embeddings()
                parallel_state.set_virtual_pipeline_model_parallel_rank(0)
            else:
                self.model.sync_initial_word_embeddings()

        if self.cfg.get('transformer_engine', False):
            self.setup_transformer_engine_tp_groups()

    def _build_dataset(self, data_cfg, is_train=True):
        datasets = []
        # Determine if we are using a single dataset or a list of datasets.
        is_list_config = isinstance(data_cfg.file_names, ListConfig)
        if not is_list_config:
            raise ValueError(f"SFT train/validation datasets must be provided as a list of individual JSONL files.")

        if is_train:
            # Construct the data prefix list for `get_datasets_weights_and_num_samples()`
            # that is of the format [weight1,file_name1,weight2,file_name2,...]
            if data_cfg.concat_sampling_probabilities is None or not isinstance(
                data_cfg.concat_sampling_probabilities, ListConfig
            ):
                raise ValueError(
                    (
                        f"concat_sampling_probabilities must be a ListConfig with the same number of files in file_names."
                        f"Found: {data_cfg.concat_sampling_probabilities}"
                    )
                )

            if len(data_cfg.get('concat_sampling_probabilities', None)) != len(data_cfg.file_names):
                raise ValueError(
                    (
                        f"concat_sampling_probabilities must be of the same size as file_names.",
                        f"Provided size {len(data_cfg.concat_sampling_probabilities)}, number of datasets {len(data_cfg.file_names)}",
                    )
                )

            data_prefix = []
            for weight, prefix in zip(data_cfg.concat_sampling_probabilities, data_cfg.file_names):
                data_prefix.append(weight)
                data_prefix.append(prefix)

            if self.trainer.max_steps is None or self.trainer.max_steps <= 0:
                raise ValueError(
                    f'Trainer max_steps must be set to a positive integer. Found {self.trainer.max_steps}'
                )
            num_train_samples = [self.trainer.max_steps * data_cfg.global_batch_size]
            _, _, num_train_samples_per_dataset = get_datasets_weights_and_num_samples(data_prefix, num_train_samples)
            num_train_samples_after_blend = sum([x[0] for x in num_train_samples_per_dataset])
        else:
            num_train_samples_per_dataset = [[None]] * len(data_cfg.file_names)

        for file_path, num_samples in zip(data_cfg.file_names, num_train_samples_per_dataset):
            dataset = GPTSFTDataset(
                file_path=file_path,
                tokenizer=self.tokenizer,
                max_seq_length=data_cfg.max_seq_length,
                min_seq_length=data_cfg.min_seq_length,
                add_bos=data_cfg.get('add_bos', False),
                add_eos=data_cfg.get('add_eos', True),
                add_sep=data_cfg.get('add_sep', False),
                sep_id=self.sep_id,
                max_num_samples=num_samples[0],
                seed=data_cfg.get('seed', 1234),
                context_key=data_cfg.get('context_key', 'text'),
                label_key=data_cfg.get('label_key', 'answer'),
                separate_prompt_and_response_with_newline=data_cfg.get(
                    'separate_prompt_and_response_with_newline', True
                ),
                answer_only_loss=self.cfg.get('answer_only_loss', True),
                truncation_field=data_cfg.get('truncation_field', 'context'),
<<<<<<< HEAD
                assist_prompt=data_cfg.get('assist_prompt', None)
=======
                index_mapping_dir=data_cfg.get('index_mapping_dir', None),
                assistant_prompt=data_cfg.get('assistant_prompt', None),
>>>>>>> 696106ea
            )
            datasets.append(dataset)

        if is_train:
            dataset = BlendableDataset(
                datasets=datasets, weights=data_cfg.concat_sampling_probabilities, size=num_train_samples_after_blend
            )
            return dataset
        else:
            return datasets

    def _determine_log_key(self, data_config, dataloader_idx, metric_name, mode):
        # Function that determines whether to log based on the user provided name of the dataset or the dataloader index.
        base_key = f"{mode}_{metric_name}_" if metric_name is not None else f"{mode}_"
        # If the user provided names for each validation/test dataset, use those.
        if hasattr(data_config, "names") and data_config.names is not None:
            # With only a single validation/test dataset, the name is not a list.
            if not isinstance(data_config.names, ListConfig):
                name = data_config.names
            else:
                name = data_config.names[dataloader_idx]
            return base_key + name
        else:
            return base_key + f"dataloader{dataloader_idx}"

    def validation_step(self, batch, batch_idx, dataloader_idx=0):
        return self.inference_step(batch, batch_idx, 'validation', dataloader_idx)

    def validation_epoch_end(self, outputs):
        _ = self.inference_epoch_end(outputs, 'validation', self.cfg.data.validation_ds)

    def test_step(self, batch, batch_idx, dataloader_idx=0):
        return self.inference_step(batch, batch_idx, 'test', dataloader_idx)

    def test_epoch_end(self, outputs):
        _ = self.inference_epoch_end(outputs, 'test', self.cfg.data.test_ds)

    def inference_step(self, batch, batch_idx, mode, dataloader_idx=0):
        # Call parent validation step to get the loss.
        loss = super().validation_step(batch, batch_idx)

        # NOTE: This is a hack to to sidestep inference when the user wants to just monitor the loss only.
        # TODO (sandeepsub): This should be a better check.
        if self.val_metric is None:
            return {
                'loss': loss,
                'preds': None,
                'labels': None,
                'inputs': None,
            }

        length_params: LengthParam = {
            "min_length": 0,
            "max_length": batch['tokens'].size(1) - batch['context_lengths'].max(),
        }
        sampling_params: SamplingParam = {
            "use_greedy": True,
            "temperature": 1.0,
            "top_k": 1,
            "top_p": 0.94,
            "repetition_penalty": 1.2,
            "add_BOS": False,
            "all_probs": False,
            "compute_logprob": False,
        }
        result = megatron_gpt_generate(
            model=self,
            inputs=(
                batch['tokens'].cuda(),
                (batch['context_lengths'] - 1).cuda(),
            ),  # NOTE: We do -1 here to remove the space between context and response.
            tokenizer=self.tokenizer,
            sampling_params=sampling_params,
            length_params=length_params,
            check_sequence_parallel_and_checkpointing=False,  # We need to skip these checks since we'll manually enbale and disable checkpointing between training and validation.
        )

        preds_text = []
        labels_text = []
        input_text = []
        for idx, item in enumerate(result['token_ids']):
            pred = self.tokenizer.ids_to_text(item[batch['context_lengths'][idx] - 1 :])
            input = self.tokenizer.ids_to_text(item[: batch['context_lengths'][idx] - 1])
            label = self.tokenizer.ids_to_text(batch['tokens'][idx][batch['context_lengths'][idx] :].tolist())
            preds_text.append(pred.strip())
            labels_text.append(label.strip())
            input_text.append(input.strip())

        metric = self.val_metric[dataloader_idx] if mode == 'validation' else self.test_metric[dataloader_idx]
        assert len(preds_text) == len(labels_text) == len(input_text)
        for _, (pred, label) in enumerate(zip(preds_text, labels_text)):
            # To compute metrics like pearson or spearman correlation, we need to cast the predicted string and labels to floats.
            pred, label = self.cast_for_metric(
                pred=pred.strip(),
                label=label.strip(),
                metric_name=self.val_metric_name if mode == 'validation' else self.test_metric_name,
                class_labels=self.cfg.data.validation_ds.metric.get('class_labels', None)
                if mode == 'validation'
                else self.cfg.data.test_ds.metric.get('class_labels', None),
                labels_are_strings=self.cfg.data.validation_ds.metric.get('labels_are_strings', False)
                if mode == 'validation'
                else self.cfg.data.test_ds.metric.get('labels_are_strings', False),
            )
            _ = metric(pred, label)

        return {
            'loss': loss,
            'preds': preds_text,
            'labels': labels_text,
            'inputs': input_text,
        }

    def inference_epoch_end(self, outputs, mode, data_cfg):
        # Parent class will handle logging of the loss.
        if not outputs:
            return

        if isinstance(outputs[0], dict):
            outputs = [outputs]

        averaged_loss = []
        averaged_metric = []
        metric_name = self.val_metric_name if mode == 'validation' else self.test_metric_name
        # Log metrics for each provided validation/test dataset.
        for dataloader_idx, output in enumerate(outputs):
            loss = super().validation_epoch_end([x['loss'] for x in output])
            # Determine the key used to log the loss based on the user provided name of the dataset or the dataloader index.
            loss_log_key = self._determine_log_key(data_cfg, dataloader_idx, "loss", mode)
            self.log(loss_log_key, loss)
            averaged_loss.append(loss)

            # Skip the rest of this loop if the user wants to monitor the loss only.
            if self.val_metric is None:
                continue
            # Determine the key used to log the eval metric based on the user provided name of the dataset or the dataloader index.
            metric_log_key = self._determine_log_key(data_cfg, dataloader_idx, metric_name, mode)
            metric_object = (
                self.val_metric[dataloader_idx] if mode == 'validation' else self.test_metric[dataloader_idx]
            )
            metric = metric_object.compute()
            # Handle logging of GLUE/XNLI separately here. XNLI has a separate metric per language.
            if isinstance(metric, dict):
                if metric_name == 'rouge':
                    metric = metric['rougeL_fmeasure']
                else:
                    metric = metric['acc']
            torch.distributed.all_reduce(
                metric, op=torch.distributed.ReduceOp.SUM, group=parallel_state.get_data_parallel_group()
            )
            metric = metric / parallel_state.get_data_parallel_world_size()
            self.log(metric_log_key, metric)
            logging.info(f"{mode} {metric_name}: {metric}")

            metric_object.reset()

            averaged_metric.append(metric)

            # Write predictions, labels, and inputs to a file for each validation/test dataset.
            if data_cfg.get("write_predictions_to_file", False):

                # Check if the user provided a prefix path to the file(s) they want to write.
                if not hasattr(data_cfg, "output_file_path_prefix") or data_cfg.output_file_path_prefix is None:
                    raise ValueError(
                        f"Cannot write predictions to file when output_file_path_prefix is not set or present in the yaml config file."
                    )

                # Gather the outputs object from all data parallel ranks since we are using the DistributedSampler which splits data across DDP ranks.
                gathered_outputs = [None for _ in range(parallel_state.get_data_parallel_world_size())]
                torch.distributed.all_gather_object(
                    gathered_outputs,
                    [{'preds': x['preds'], 'labels': x['labels'], 'inputs': x['inputs'],} for x in output],
                    group=parallel_state.get_data_parallel_group(),
                )

                # Figure out what the suffix of the file should be.
                filename_log_key = self._determine_log_key(data_cfg, dataloader_idx, None, mode)

                # Keep a set of ground truths and inputs to write deduplicated predictions. Distributed Sampler may duplicate examples.
                gt_inp_set = set()
                deduplicated_outputs = {
                    'preds': [],
                    'labels': [],
                    'inputs': [],
                }

                # PTL models have a self.global_rank attribute and we want to write to disk only on global rank 0.
                if self.global_rank == 0:
                    for rank in range(0, parallel_state.get_data_parallel_world_size()):
                        for batch in gathered_outputs[rank]:
                            for pred, label, input in zip(batch['preds'], batch['labels'], batch['inputs']):
                                gt_inp_set.add(input + label)
                                deduplicated_outputs['preds'].append(pred)
                                deduplicated_outputs['labels'].append(label)
                                deduplicated_outputs['inputs'].append(input)
                    self.write_predictions_to_file(
                        deduplicated_outputs, f"{data_cfg.output_file_path_prefix}_{filename_log_key}"
                    )
                torch.distributed.barrier()

        # Logging of the averaged metrics:
        averaged_loss = sum(averaged_loss) / len(averaged_loss)
        averaged_metric = sum(averaged_metric) / len(averaged_metric) if len(averaged_metric) > 1 else None

        # Handle case where metrics can be nan or inf. This can break checkpoint save/load.
        if averaged_metric is not None and (torch.isinf(averaged_metric) or torch.isnan(averaged_metric)):
            app_state = AppState()
            monitor_mode = app_state.checkpoint_callback_params.mode
            assert monitor_mode in ['min', 'max']
            averaged_metric = 0.0 if monitor_mode == 'max' else 1e5

        if mode == 'validation':
            self.log("validation_loss", averaged_loss)
            if averaged_metric is not None:
                self.log(f"validation_{self.val_metric_name}", averaged_metric)
        elif mode == 'test':
            self.log("test_loss", averaged_loss)
            if averaged_metric is not None:
                self.log(f"test_{self.test_metric_name}", averaged_metric)

        return averaged_loss, averaged_metric

    def write_predictions_to_file(self, outputs, output_file_path_prefix):
        with open(output_file_path_prefix + "_inputs_preds_labels.jsonl", "w") as f_json:
            assert len(outputs['inputs']) == len(outputs['preds']) == len(outputs['labels'])
            for i, p, l in zip(outputs['inputs'], outputs['preds'], outputs['labels']):
                f_json.write(json.dumps({'input': i, 'pred': p, 'label': l}) + '\n')

    def cast_for_metric(self, pred, label, metric_name, class_labels=None, labels_are_strings=False):
        if metric_name == 'exact_string_match' or 'rouge' in metric_name:
            return pred, label
        pred = pred.replace(' ', '')
        label = label.replace(' ', '')

        # Correlation metrics require casting to float.
        if metric_name in ['pearson_corr_coef', 'spearman_corr_coef']:
            # Text-to-text model predictions may not always be valid floating point numbers.
            try:
                pred = float(pred)
            except ValueError:
                pred = 0.0

            try:
                label = float(label)
            except ValueError:
                raise ValueError(f'Could not convert {label} to float.')

            pred = torch.FloatTensor([pred]).to(self.device)
            label = torch.FloatTensor([label]).to(self.device)

        # Other metrics require casting to integers.
        elif metric_name in self._metrics_require_string2category_map and not labels_are_strings:
            # Text-to-text model predictions may not always be valid integers.
            try:
                pred = int(pred)
            except ValueError:
                pred = 0

            try:
                label = int(label)
            except ValueError:
                raise ValueError(f'Could not convert {label} to int.')

            pred = torch.LongTensor([pred]).to(self.device)
            label = torch.LongTensor([label]).to(self.device)

        # If labels are strings, we need to convert them to indices for some metrics.
        elif metric_name in self._metrics_require_string2category_map and labels_are_strings:
            # Cast string labels to integers before computing the metric.
            if pred not in class_labels:
                pred = 0  # If the prediction is not in the class labels, use the first class label.
            else:
                pred = class_labels.index(pred)
            if label not in class_labels:
                raise ValueError(f"Ground truth labe; {label} is not in the class labels list : {class_labels}")
            label = class_labels.index(label)
            pred = torch.LongTensor([pred]).to(self.device)
            label = torch.LongTensor([label]).to(self.device)
        else:
            raise ValueError(f'Metric {metric_name} not supported.')

        return pred, label

    # Override the parent batch reconfiguring logic.
    def _reconfigure_and_process_inference_batch(self, batch):
        global_batch_per_gpu = batch['tokens'].size(0)
        # This should happen only on the last batch of the validation/test dataset with drop_last=False.
        if global_batch_per_gpu != self.cfg.data.validation_ds.global_batch_size:
            app_state = AppState()
            _reconfigure_microbatch_calculator(
                rank=app_state.global_rank,
                rampup_batch_size=None,
                global_batch_size=global_batch_per_gpu * parallel_state.get_data_parallel_world_size(),
                micro_batch_size=global_batch_per_gpu,
                data_parallel_size=parallel_state.get_data_parallel_world_size(),
            )
        return batch

    def build_train_valid_test_datasets(self, stage):
        if stage != 'test':
            logging.info('Building GPT SFT validation datasets.')
            # Wrap this in a list since the general finetuning parent class supports multi-validation.
            self._validation_ds = self._build_dataset(self.cfg.data.validation_ds, is_train=False)
            logging.info(f'Length of val dataset: {len(self._validation_ds[0])}')

        if stage != 'validate':
            if hasattr(self.cfg.data, 'test_ds'):
                logging.info('Building GPT SFT test datasets.')
                # Wrap this in a list since the general finetuning parent class supports multi-validation.
                self._test_ds = self._build_dataset(self.cfg.data.test_ds, is_train=False)
                logging.info(f'Length of test dataset: {len(self._test_ds[0])}')

        if stage == 'validate' or stage == 'test':
            return
        logging.info('Building GPT SFT traing datasets.')
        self._train_ds = self._build_dataset(self.cfg.data.train_ds)
        logging.info(f'Length of train dataset: {len(self._train_ds)}')

    def build_data_loader(self, dataset, data_cfg, consumed_samples=0):
        """Buld dataloader given an input dataset."""

        logging.info(f'Building dataloader with consumed samples: {consumed_samples}')
        if isinstance(dataset, BlendableDataset):
            collate_fn = dataset.datasets[0].collate_fn
        else:
            collate_fn = dataset.collate_fn

        batch_sampler = MegatronPretrainingBatchSampler(
            total_samples=len(dataset),
            consumed_samples=consumed_samples,
            micro_batch_size=data_cfg.micro_batch_size,
            global_batch_size=data_cfg.global_batch_size,
            data_parallel_rank=parallel_state.get_data_parallel_rank(),
            data_parallel_size=parallel_state.get_data_parallel_world_size(),
            drop_last=True,
        )
        return torch.utils.data.DataLoader(
            dataset,
            batch_sampler=batch_sampler,
            collate_fn=collate_fn,
            num_workers=data_cfg.num_workers,
            pin_memory=data_cfg.pin_memory,
        )

    def setup_training_dataloader(self):
        if hasattr(self, '_train_ds'):
            consumed_samples = self.compute_consumed_samples(0)
            self._train_dl = self.build_data_loader(
                dataset=self._train_ds, data_cfg=self.cfg.data.train_ds, consumed_samples=consumed_samples,
            )

    def setup_eval_dataloader(self, datasets, data_cfg):
        dataloaders = []
        for dataset in datasets:
            eval_dl = self.build_data_loader(dataset=dataset, data_cfg=data_cfg, consumed_samples=0,)
            dataloaders.append(eval_dl)
        return dataloaders

    def _reset_activation_checkpointing_args(self):
        if self.cfg.get('megatron_amp_O2', False):
            base_module = self.model.module
        else:
            base_module = self.model

        base_module.language_model.encoder.activations_checkpoint_granularity = None
        base_module.language_model.encoder.activations_checkpoint_method = None
        base_module.language_model.encoder.activations_checkpoint_num_layers = None

    def _restore_activation_checkpointing_args(self):
        if self.cfg.get('megatron_amp_O2', False):
            base_module = self.model.module
        else:
            base_module = self.model
        base_module.language_model.encoder.activations_checkpoint_granularity = self.original_checkpointing_granularity
        base_module.language_model.encoder.activations_checkpoint_method = self.original_checkpointing_method
        base_module.language_model.encoder.activations_checkpoint_num_layers = self.original_checkpointing_num_layers

    def on_validation_epoch_start(self):
        self._reset_activation_checkpointing_args()
        app_state = AppState()
        _reconfigure_microbatch_calculator(
            rank=app_state.global_rank,
            rampup_batch_size=None,
            global_batch_size=self.cfg.data.validation_ds.global_batch_size,
            micro_batch_size=self.cfg.data.validation_ds.micro_batch_size,
            data_parallel_size=parallel_state.get_data_parallel_world_size(),
        )
        return super().on_validation_epoch_start()

    def on_test_epoch_start(self):
        app_state = AppState()
        self._reset_activation_checkpointing_args()
        _reconfigure_microbatch_calculator(
            rank=app_state.global_rank,
            rampup_batch_size=None,
            global_batch_size=self.cfg.data.test_ds.global_batch_size,
            micro_batch_size=self.cfg.data.test_ds.micro_batch_size,
            data_parallel_size=parallel_state.get_data_parallel_world_size(),
        )
        return super().on_test_epoch_start()

    def on_test_epoch_end(self):
        self.on_inference_epoch_end(self.cfg.data.test_ds)
        return super().on_test_epoch_end()

    def on_validation_epoch_end(self):
        self.on_inference_epoch_end(self.cfg.data.validation_ds)
        return super().on_validation_epoch_end()

    def on_inference_epoch_end(self, ds):
        app_state = AppState()
        self._restore_activation_checkpointing_args()
        if hasattr(self, "_train_ds"):
            _reconfigure_microbatch_calculator(
                rank=app_state.global_rank,
                rampup_batch_size=None,
                global_batch_size=self.cfg.data.train_ds.global_batch_size,
                micro_batch_size=self.cfg.data.train_ds.micro_batch_size,
                data_parallel_size=parallel_state.get_data_parallel_world_size(),
            )
        # When running `trainer.validate()`, the training dataset is not available.
        else:
            logging.warning('No training data found, reconfiguring microbatches based on validation batch sizes.')
            _reconfigure_microbatch_calculator(
                rank=app_state.global_rank,
                rampup_batch_size=None,
                global_batch_size=ds.global_batch_size,
                micro_batch_size=ds.micro_batch_size,
                data_parallel_size=parallel_state.get_data_parallel_world_size(),
            )

    def on_train_epoch_start(self) -> None:
        # Same logic as validation epoch end, but this may be need if there is no validation sanity check to trigger validation_epoch_end()
        self.on_validation_epoch_end()
        return super().on_train_epoch_start()<|MERGE_RESOLUTION|>--- conflicted
+++ resolved
@@ -230,12 +230,8 @@
                 ),
                 answer_only_loss=self.cfg.get('answer_only_loss', True),
                 truncation_field=data_cfg.get('truncation_field', 'context'),
-<<<<<<< HEAD
-                assist_prompt=data_cfg.get('assist_prompt', None)
-=======
                 index_mapping_dir=data_cfg.get('index_mapping_dir', None),
                 assistant_prompt=data_cfg.get('assistant_prompt', None),
->>>>>>> 696106ea
             )
             datasets.append(dataset)
 
