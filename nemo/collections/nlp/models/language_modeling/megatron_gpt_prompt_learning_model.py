# Copyright (c) 2022, NVIDIA CORPORATION.  All rights reserved.
#
# Licensed under the Apache License, Version 2.0 (the "License");
# you may not use this file except in compliance with the License.
# You may obtain a copy of the License at
#
#     http://www.apache.org/licenses/LICENSE-2.0
#
# Unless required by applicable law or agreed to in writing, software
# distributed under the License is distributed on an "AS IS" BASIS,
# WITHOUT WARRANTIES OR CONDITIONS OF ANY KIND, either express or implied.
# See the License for the specific language governing permissions and
# limitations under the License.

import os
import re
from collections import OrderedDict
from functools import partial
from typing import Any, List, Optional, Union

import torch
from omegaconf.dictconfig import DictConfig
from omegaconf.omegaconf import open_dict
from pytorch_lightning.trainer.trainer import Trainer
from torch import Tensor

from nemo.collections.nlp.data.language_modeling.megatron.gpt_prompt_learning_dataset import GPTPromptLearningDataset
from nemo.collections.nlp.models.language_modeling.megatron_base_model import MegatronBaseModel
from nemo.collections.nlp.models.language_modeling.megatron_gpt_model import MegatronGPTModel
from nemo.collections.nlp.modules.common import (
    PromptEncoder,
    PromptEncoderType,
    PromptTable,
    VirtualPromptPlaceholderToken,
    VirtualPromptSource,
    VirtualPromptStyle,
)
from nemo.collections.nlp.modules.common.megatron.utils import average_losses_across_data_parallel_group
from nemo.collections.nlp.modules.common.text_generation_utils import (
    get_default_length_params,
    get_default_sampling_params,
    megatron_gpt_generate,
)
from nemo.collections.nlp.modules.common.transformer.text_generation import LengthParam, SamplingParam, TextGeneration
from nemo.collections.nlp.parts.nlp_overrides import NLPSaveRestoreConnector
from nemo.collections.nlp.parts.utils_funcs import get_last_rank
from nemo.utils import AppState, logging

try:
    from apex.transformer import parallel_state, tensor_parallel
    from apex.transformer.pipeline_parallel.schedules.fwd_bwd_no_pipelining import forward_backward_no_pipelining
    from apex.transformer.pipeline_parallel.schedules.fwd_bwd_pipelining_without_interleaving import (
        forward_backward_pipelining_without_interleaving,
    )
    from apex.transformer.pipeline_parallel.utils import _reconfigure_microbatch_calculator, get_micro_batch_size

    HAVE_APEX = True

except (ImportError, ModuleNotFoundError):
    HAVE_APEX = False


__all__ = ['MegatronGPTPromptLearningModel']


class MegatronGPTPromptLearningModel(MegatronBaseModel, TextGeneration):
    """
    Model class for prompt-tuning or p-tuning a pretrained Megatron GPT model. 

    Prompt Tuning initalizes virtual prompt embeddings directly from a copy of
    certain token embeddings from the the pretrained GPT model's vocabulary
    and directly tunes these embedding weights. The token embeddings used in 
    initalization are specified by the user in the config file. The model can 
    be prompt-tuned for multiple tasks at once. virtual prompts are stored in a 
    prompt table and can be added or deleted without disrupting virtual prompts 
    for other tasks. 

    P-tuning initializes an LSTM encoder model that generates virtual prompt
    embeddings for every task. Each task shares the same encoder. After ptuning
    is compelete, the learned virtual prompts can be saved to the prompt table
    using add_ptuned_prompts_to_prompt_table(). Thus, if a user wants to add a 
    new virtual prompt via p-tuning, they do not need to retrain on all previous 
    tasks. This gives p-tuning the same task flexiblity as prompt-tuning.
    """

    def __init__(self, cfg: DictConfig, trainer: Trainer):
        super().__init__(cfg, trainer)

        self.cfg = cfg
        save_restore_connector = NLPSaveRestoreConnector()
        if os.path.isdir(cfg.get('language_model_path')):
            save_restore_connector.model_extracted_dir = cfg.get('language_model_path')
        frozen_model_cfg = MegatronGPTModel.restore_from(
            cfg.get('language_model_path'),
            trainer=trainer,
            return_config=True,
            save_restore_connector=save_restore_connector,
        )

        # Need to overwrite some params in frozen model's config before restoring
        with open_dict(frozen_model_cfg):
            frozen_model_cfg.megatron_amp_O2 = False
            frozen_model_cfg.optim.name = "fused_adam"
            frozen_model_cfg.micro_batch_size = self.cfg.micro_batch_size
            frozen_model_cfg.global_batch_size = self.cfg.global_batch_size
            frozen_model_cfg.precision = trainer.precision
            frozen_model_cfg.sequence_parallel = self.cfg.get("sequence_parallel", False)
            frozen_model_cfg.activations_checkpoint_granularity = self.cfg.get(
                "activations_checkpoint_granularity", None
            )
            frozen_model_cfg.activations_checkpoint_num_layers = self.cfg.get(
                "activations_checkpoint_num_layers", None
            )
            frozen_model_cfg.activations_checkpoint_method = self.cfg.get("activations_checkpoint_method", None)

        if self.trainer.precision == 'bf16':
            self.autocast_dtype = torch.bfloat16
        elif int(self.trainer.precision) == 32:
            self.autocast_dtype = torch.float
        elif int(self.trainer.precision) == 16:
            self.autocast_dtype = torch.half
        else:
            raise ValueError('precision must be in [32, 16, "bf16"]')

        if cfg.get('language_model_path', None):
            self.frozen_model = MegatronGPTModel.restore_from(
                cfg.get('language_model_path'),
                trainer=trainer,
                save_restore_connector=save_restore_connector,
                override_config_path=frozen_model_cfg,
            ).to(dtype=self.autocast_dtype)

        self.megatron_amp_o2 = self.cfg.get('megatron_amp_O2', False)
        self.pipeline_parallel = self.cfg.get('pipeline_model_parallel_size', 1) > 1
        self.tokenizer = self.frozen_model.tokenizer
        self.hidden_size = self.frozen_model.cfg.hidden_size
        self.existing_tasks = list(self.cfg.get('existing_tasks', []))
        self.new_tasks = list(self.cfg.get('new_tasks', []))
        self.virtual_prompt_style = VirtualPromptStyle(cfg.virtual_prompt_style)

        if self.pipeline_parallel:
            assert (
                self.cfg.optim.sched.get("min_lr", 0.0) == 0.0
            ), "Minimum lr must be 0.0 when pipeline parallel size is > 1"

        # Load templates for assigning virtual prompt token positions
        self.load_task_templates(self.cfg.task_templates)

        if self.frozen_model.model.pre_process and self.virtual_prompt_style in [
            VirtualPromptStyle.P_TUNING,
        ]:

            self.word_embeddings = self.frozen_model.model.language_model.embedding.word_embeddings

        self.padded_vocab_size = self.frozen_model.padded_vocab_size
        self._prompt_encoder_key = VirtualPromptSource.PROMPT_ENCODER.value

        # Prepare pseudo token ids for virtual/virtual prompt tokens
        self.pseudo_tokens = get_pseudo_tokens(self.max_virtual_tokens)
        self.tokenizer.add_special_tokens({'additional_special_tokens': self.pseudo_tokens})
        self.pseudo_token_ids = self.tokenizer.tokens_to_ids(self.pseudo_tokens)
        self.pseudo_token_ids_start = self.pseudo_token_ids[0] if self.pseudo_token_ids else None
        self.pad_token_id = self.tokenizer.pad_id if self.tokenizer.pad_id is not None else self.tokenizer.unk_id

        # P-Tuning uses an LSTM Encoder to produce virtual token embeddings
        if self.virtual_prompt_style == VirtualPromptStyle.P_TUNING:
            self.virtual_prompt_source = VirtualPromptSource.PROMPT_ENCODER
        elif self.virtual_prompt_style == VirtualPromptStyle.NO_PROMPT:
            self.virtual_prompt_source = VirtualPromptSource.NO_PROMPT
        else:
            raise ValueError(
                f"\nvirtual prompt style '{cfg.virtual_prompt_style}' not recognized, please use one of 'prompt-tuning' or 'p-tuning'"
            )

        self._reduced_loss_buffer = []
        self._inference_config = None

        # make sure the default pytorch lightning gradient clipping in the basemodel
        self.grad_clip_pl_default = True
        self.lowest_val_loss = None

    def load_task_templates(self, task_templates):
        """
        Takes in the task template portion of the config and turns  
        it into a table where each task's prompt template and 
        the number of virtual tokens to insert in a given part of 
        the prompt template are specified. 
        """
        self.task_templates = {}
        self.task_id_num_to_name = {}
        self.max_virtual_tokens = 0

        task_id_num = 0
        for task in task_templates:
            self.task_templates[task.taskname] = {
                "prompt_template": task.prompt_template,
                "prompt_template_fields": re.findall("\{(.*?)\}", task.prompt_template),
                "answer_only_loss": task.get("answer_only_loss", False),
                "answer_field": task.get("answer_field", None),
                "truncate_field": task.truncate_field,
                "total_virtual_tokens": task.total_virtual_tokens,
                "virtual_token_splits": task.virtual_token_splits,
                "task_id_num": task_id_num,
            }

            self.max_virtual_tokens = max(self.max_virtual_tokens, task.total_virtual_tokens)
            self.task_id_num_to_name[task_id_num] = task.taskname
            task_id_num += 1

        # Check that all new tasks have the same total num virtual tokens
        # Num virtual tokens for new tasks don't need to match num used for previously tuned tasks
        if self.new_tasks:
            new_task_name = self.new_tasks[0]
            self.total_new_task_virtual_tokens = self.task_templates[new_task_name]["total_virtual_tokens"]

            assert all(
                self.task_templates[taskname]["total_virtual_tokens"] == self.total_new_task_virtual_tokens
                for taskname in self.new_tasks
            ), "Total virtual tokens for each task tuned simultaneously must match. If you want to use a different number of virtual tokens for different tasks, tune them separately."

    def init_new_prompts(self):
        """
        Initialize new virtual prompts to be tuned using prompt tuning 
        """
        for idx, taskname in enumerate(self.new_tasks):
            init_method = self.cfg.prompt_tuning.new_prompt_init_methods[idx].lower()
            total_virtual_tokens = self.task_templates[taskname]["total_virtual_tokens"]

            if init_method == "text":
                init_text = self.cfg.prompt_tuning.new_prompt_init_text[idx]
                init_text_ids = self.tokenizer.text_to_ids(init_text)
                self.prompt_table.init_prompt_from_text(
                    taskname, init_text_ids, self.word_embeddings, total_virtual_tokens
                )

            elif init_method == 'random':
                self.prompt_table.init_prompt_from_random(taskname, total_virtual_tokens)

            else:
                raise AttributeError(
                    f'\nvirtual prompt init method {init_method} is not recognized\
                                        please use one of text or random'
                )

    def init_prompt_encoder(self):
        """
        Init the prompt encoder needed for p-tuning on a new task
        """
        # Total virtual tokens should be the same across all new tasks, so just need one
        new_task = self.new_tasks[0]
        total_virtual_tokens = self.task_templates[new_task]["total_virtual_tokens"]

        encoder_type = PromptEncoderType(self.cfg.p_tuning.get("encoder_type", "tpmlp").lower())
        self.prompt_encoder = PromptEncoder(
            encoder_type=encoder_type,
            total_virtual_tokens=total_virtual_tokens,
            token_dim=self.hidden_size,
            hidden_size=self.cfg.p_tuning.get("encoder_hidden", 2048),
            lstm_dropout=self.cfg.p_tuning.get("dropout", 0.0),
            num_layers=self.cfg.p_tuning.get("num_layers", 2),
            init_std=self.cfg.p_tuning.get("init_std", 0.023),
        )
<<<<<<< HEAD
=======

    def add_ptuned_prompts_to_prompt_table(self):
        """
        Adds all newly p-tuned virtual prompts to the prompt table 
        for inference. p-tuned virtual prompts WILL NOT be further
        tuned once added to the prompt table. After p-tuned prompts
        are added to the prompt table, the prompt encoder weights
        are removed from the model to avoid needing to load unnecessary
        weights during inference or future p-tuning/prompt-tuning.
        """
        # Save p-tuned prompts to prompt table
        if self.virtual_prompt_style == VirtualPromptStyle.P_TUNING and self.frozen_model.model.pre_process:
            for taskname in self.new_tasks:
                device = next(self.word_embeddings.parameters()).device
                tokenized_taskname = torch.tensor(self.tokenizer.text_to_ids(taskname)).to(device)
                taskname_embeddings = self.word_embeddings(tokenized_taskname).unsqueeze(0)
                virtual_prompt_embeddings = self.prompt_encoder(taskname_embeddings=taskname_embeddings).squeeze(0)
                total_virtual_tokens = self.task_templates[taskname]["total_virtual_tokens"]
                self.prompt_table.add_prompt_from_p_tuning_encoder(
                    taskname, virtual_prompt_embeddings, total_virtual_tokens
                )
>>>>>>> fa22a1fc

    def freeze_existing_word_embeddings(self):
        """Freeze params of existing virtual prompts that should not be tuned further
        """
        # Make sure word embeddings are frozen
        for params in self.word_embeddings.parameters():
            params.requires_grad = False

    def get_model_tasks(self):
        """
        For user to inspect which tasks the model has been
        p-tuned/prompt-tuned to preform.
        """
        tasks = {}
        for taskname in self.prompt_table.prompt_table.keys():
            tasks[taskname] = self.task_templates[taskname].copy()

        return tasks

    def state_dict(self, destination=None, prefix=None, keep_vars=False):
        """
        Custom state dict that only contains prompt table and prompt encoder parameters. 
        No frozen model parameters are stored in the state dict. Prompt encoder parameters 
        are only in state dict for intermediate checkpoints saved during training. Final
        nemo checkpoints at the end of training will contain prompt table parameters only. 
        """
        state_dict_ = {}
        if self.frozen_model.model.pre_process:
            if self.virtual_prompt_source == VirtualPromptSource.PROMPT_ENCODER:
                state_dict_ = self.prompt_encoder.state_dict()
            else:
                raise RuntimeError("invalid virtual prompt source")

        return state_dict_

    def load_state_dict(self, state_dict, strict: bool = True):
        """
        Custom load state dict method that only loads prompt table and prompt encoder
        parameters. Matching load method for this class' custom state dict method. 
        """
        if self.frozen_model.model.pre_process:
            if self.virtual_prompt_source == VirtualPromptSource.PROMPT_ENCODER:
                self.prompt_encoder.load_state_dict(state_dict, strict)
            else:
                raise RuntimeError("invalid virtual prompt source")

    def setup_optimizer_param_groups(self):
        """
        ModelPT override. Optimizer will get self._optimizer_param_groups. 
        Makes two optimizer param groups, one for the frozen model params
        and one for the prompt-table/prompt-encoder params. The learning 
        rate for the frozen model's params will always be zero effectively
        freezing the model's params but still allowing for the needed gradients
        to be passed around in pipeline parallel models. The prompt-encoder 
        and/or prompt table will use the learning rate set by the user. 
        """
        # Freeze frozen model
        for param in self.frozen_model.parameters():
            param.requires_grad = False

        virtual_prompt_params = {'params': []}

        if self.frozen_model.model.pre_process:
            if self.virtual_prompt_source == VirtualPromptSource.PROMPT_ENCODER:
                virtual_prompt_params['params'].extend([param for param in self.prompt_encoder.parameters()])
            else:
                raise RuntimeError("should not be here.")
        self._optimizer_param_groups = (virtual_prompt_params,)

    def forward(
        self,
        input_ids,
        position_ids,
        attention_mask,
        taskname_ids,
        labels=None,
        inference=True,
        set_inference_key_value_memory=False,
        inference_max_sequence_len=None,
    ):
        """
        Special forward method for p-tuning/prompt-tuning pretrained
        GPT style models. Bypasses the vocab token preprocessing done
        in the MegatronGPT class.
        """
        # Get embeddings for text tokens and insert virtual token embeddings
        if self.frozen_model.model.pre_process:
            if inference:
                input_embeds = self.embed_input_inference(input_ids, taskname_ids)
            else:
                input_embeds = self.embed_input_train(input_ids, taskname_ids)
            if hasattr(self.frozen_model.model.language_model.embedding, "position_embeddings"):
                position_embeddings = self.frozen_model.model.language_model.embedding.position_embeddings(
                    position_ids
                )
                encoder_input = input_embeds + position_embeddings
            else:
                encoder_input = input_embeds
            encoder_input = encoder_input.transpose(0, 1).contiguous()
            if self.cfg.get("sequence_parallel", False):
                encoder_input = tensor_parallel.mappings.scatter_to_sequence_parallel_region(encoder_input)
        else:
            encoder_input = None

        # Call forward on GPT model with preprocessed embeddings
        if self.autocast_dtype == torch.float32:
            output = self.frozen_model.model(
                input_ids=None,
                position_ids=None,
                encoder_input=encoder_input,
                attention_mask=attention_mask,
                labels=labels,
                set_inference_key_value_memory=set_inference_key_value_memory,
                inference_max_sequence_len=inference_max_sequence_len,
            )
        else:
            output = self.frozen_model.model(
                input_ids=None,
                position_ids=None,
                encoder_input=encoder_input,
                attention_mask=attention_mask,
                labels=labels,
                set_inference_key_value_memory=set_inference_key_value_memory,
                inference_max_sequence_len=inference_max_sequence_len,
            )

        return output

    def embed_input_train(self, input_ids: Tensor, taskname_ids: Tensor):
        """
        Replaces the virtual tokens in the input_ids with embeddings 
        calculated from either the 'prompt_table' or 'prompt_encoder'. 
        The virtual token placeholders have token_ids listed in
        `self.pseudo_token_ids`.

        params:
            input_ids: the input token ids
            taskname_ids: the NLP task tag token ids
        returns:
            the token embedding for the LM model.
        """
        # Replace virtual token ids with padding for forward pass through vocab embeddings
        discrete_token_ids = input_ids.clone()
        discrete_token_ids[(input_ids >= self.pseudo_token_ids_start)] = self.pad_token_id
        discrete_token_embeds = self.word_embeddings(discrete_token_ids).clone()

        # Find the indicies where virtual tokens should be inserted
        virtual_token_locations = input_ids >= self.pseudo_token_ids_start

        # If there are no virtual tokens, just return discrete token embeds
        if not virtual_token_locations.any():
            return discrete_token_embeds

        # Get virtual token embeddings from the prompt table or prompt encoder
        if self.virtual_prompt_source == VirtualPromptSource.PROMPT_ENCODER:
            batch_size, _ = taskname_ids.size()
            virtual_token_embeds = self.prompt_encoder(batch_size)
        else:
            raise RuntimeError("invalid VirtualPromptSource..")

        # Create index template specifying where virtual token embeddings should be placed
        batch_size, _, embedding_size = discrete_token_embeds.shape
        virtual_token_index = virtual_token_locations.nonzero().reshape((batch_size, -1, 2))[:, :, 1][:, :, None]
        virtual_token_index = virtual_token_index.expand(
            batch_size, self.total_new_task_virtual_tokens, embedding_size
        )

        # Make sure discrete_token_embeds and virtual_token_embeds share the same dtype
        discrete_token_embeds = discrete_token_embeds.type(virtual_token_embeds.dtype)

        # Insert virtual token embeddings where they belong amoung the discrete token embeddings
        discrete_token_embeds.scatter_(1, virtual_token_index, virtual_token_embeds)
        input_embeds = discrete_token_embeds

        return input_embeds

    def embed_input_inference(self, input_ids: Tensor, taskname_ids: Tensor):
        """
        Replaces the virtual tokens in the input_ids with embeddings the 
        'prompt_table' only. The virtual token placeholders each have their
        own unique token_id within `self.pseudo_token_ids` to facilitate 
        placing the virtual tokens in their correct locations at each 
        decoding time step. 

        params:
            input_ids: the input token ids
            taskname_ids: the NLP task tag token ids
        returns:
            the token embedding for the LM model.
        """
        batch_size, seq_length = input_ids.shape

        # Replace virtual token ids with padding for forward pass through vocab embeddings
        discrete_token_ids = input_ids.clone()
        discrete_token_ids[(input_ids >= self.pseudo_token_ids_start)] = self.pad_token_id
        discrete_token_embeds = self.frozen_model.model.language_model.embedding.word_embeddings(
            discrete_token_ids
        ).clone()

        # Find the indicies where virtual tokens should be inserted
        virtual_token_locations = input_ids >= self.pseudo_token_ids_start
        virtual_token_locations = virtual_token_locations.unsqueeze(-1)
        virtual_token_locations = virtual_token_locations.expand(batch_size, seq_length, self.hidden_size)

        # If there are no virtual tokens, just return discrete token embeds
        if not virtual_token_locations.any():
            return discrete_token_embeds

        # Convert virtual token vocab_id to virtual token embedding idx
        virtual_token_ids = input_ids.clone()
        virtual_token_ids = torch.sub(virtual_token_ids, self.pseudo_token_ids_start)
        virtual_token_ids = torch.clamp(virtual_token_ids, min=0)

        # Only get needed virtual token embeddings from the prompt table according to virtual token ids
        virtual_token_embeds = [self.prompt_table(taskname_ids[i], virtual_token_ids[i]) for i in range(batch_size)]
        virtual_token_embeds = torch.stack(virtual_token_embeds)

        # Make sure discrete_token_embeds and virtual_token_embeds share the same dtype
        discrete_token_embeds = discrete_token_embeds.type(virtual_token_embeds.dtype)

        # Put virtual and discrete token embs in their correct locations for final output
        input_embeds = torch.where(virtual_token_locations, virtual_token_embeds, discrete_token_embeds)
        return input_embeds

    def fwd_bwd_step(self, batch, batch_idx, forward_only):
        """
            Dataloader produces a global batch which is turned into a list of microbatches.
            The list of microbatches is then piped through the pipeline using Apex fwd/bwd functions.
        """
        # Get seq length of batch
        _, seq_length = batch[0].shape
        tensor_shape = [seq_length, get_micro_batch_size(), self.hidden_size]

        if self.pipeline_parallel:
            losses_reduced_per_micro_batch = forward_backward_pipelining_without_interleaving(
                forward_step_func=self.get_forward_output_and_loss_func(),
                batch=batch,
                model=self,
                forward_only=forward_only,
                tensor_shape=tensor_shape,
                dtype=self.autocast_dtype,
                grad_scaler=self.trainer.precision_plugin.scaler if self.cfg.precision == 16 else None,
                sequence_parallel_enabled=self.cfg.get("sequence_parallel", False),
                sync_batch_comm=self.frozen_model.cfg.get('sync_batch_comm', False),
            )
        else:
            losses_reduced_per_micro_batch = forward_backward_no_pipelining(
                forward_step_func=self.get_forward_output_and_loss_func(),
                batch=batch,
                model=self,
                forward_only=forward_only,
                tensor_shape=tensor_shape,
                dtype=self.autocast_dtype,
                grad_scaler=self.trainer.precision_plugin.scaler if self.cfg.precision == 16 else None,
                sync_batch_comm=self.frozen_model.cfg.get('sync_batch_comm', False),
            )

        # only the last stages of the pipeline return losses
        if losses_reduced_per_micro_batch:
            # average loss across micro batches
            loss_tensors_list = [loss_reduced['avg'] for loss_reduced in losses_reduced_per_micro_batch]
            loss_tensor = torch.concat(loss_tensors_list)
            loss_mean = loss_tensor.mean()
        else:
            # we're not on the last pipeline stage so no losses
            loss_mean = torch.tensor(0.0).cuda()

        return loss_mean

    def training_step(self, batch, batch_idx):
        # we zero grads here because we also call backward in the apex fwd/bwd functions
        self._optimizer.zero_grad()
        loss_mean = self.fwd_bwd_step(batch, batch_idx, forward_only=False)
        self.allreduce_gradients()

        ## logging
        # we can only log on one rank if it is rank zero so we broadcast from last rank
        # we can avoid this broadcast by updating the PTL log function to accept specific ranks
        torch.distributed.broadcast(loss_mean, get_last_rank())

        if self.cfg.precision == 16 and hasattr(self.trainer.precision_plugin.scaler, "_scale"):
            loss_scale = self.trainer.precision_plugin.scaler._scale
            if loss_scale is not None:
                self.log('loss_scale', loss_scale)

        self.log('reduced_train_loss', loss_mean, prog_bar=True, rank_zero_only=True)
        lr = self._optimizer.param_groups[0]['lr']
        self.log('lr', lr, rank_zero_only=True)
        self.log('global_step', self.trainer.global_step, prog_bar=True, rank_zero_only=True)
        return loss_mean

    def backward(self, *args, **kwargs):
        """ LightningModule hook to do backward.
            We want this to do nothing since we run backward in the fwd/bwd functions from apex.
            No need to call it here.
        """
        return

    def optimizer_zero_grad(self, *args, **kwargs):
        """ LightningModule hook to zero grad.
            We want this to do nothing as we are zeroing grads during the training_step.
        """
        return

    def _reconfigure_and_process_inference_batch(self, global_batch_size_per_gpu, gbs):
        # This should happen only on the last batch of the dataset.
        if global_batch_size_per_gpu != gbs // parallel_state.get_data_parallel_world_size():
            # NOTE: This is reconfiguring to make sure there is no grad-acc for validation batches.
            app_state = AppState()
            _reconfigure_microbatch_calculator(
                rank=app_state.global_rank,
                rampup_batch_size=None,
                global_batch_size=global_batch_size_per_gpu * parallel_state.get_data_parallel_world_size(),
                micro_batch_size=global_batch_size_per_gpu,
                data_parallel_size=parallel_state.get_data_parallel_world_size(),
            )

    def validation_step(self, batch, batch_idx):
        gbs = self.cfg.get('validation_global_batch_size', self.cfg.global_batch_size)
        self._reconfigure_and_process_inference_batch(batch[0].size(0), gbs)
        loss_mean = self.fwd_bwd_step(batch, batch_idx, forward_only=True)
        if loss_mean.item == 0.0:
            loss_mean = []

        return loss_mean

    def _reconfigure_batch_sizes(self, gbs: int, mbs: int):
        app_state = AppState()
        _reconfigure_microbatch_calculator(
            rank=app_state.global_rank,
            rampup_batch_size=None,
            global_batch_size=gbs,
            micro_batch_size=mbs,
            data_parallel_size=parallel_state.get_data_parallel_world_size(),
        )

    def on_train_epoch_start(self) -> None:
        gbs = self.cfg.global_batch_size
        mbs = self.cfg.micro_batch_size
        self._reconfigure_batch_sizes(gbs, mbs)
        return super().on_train_epoch_start()

    def on_validation_epoch_start(self) -> None:
        gbs = self.cfg.get('validation_global_batch_size', self.cfg.global_batch_size)
        mbs = self.cfg.get('validation_micro_batch_size', self.cfg.micro_batch_size)
        self._reconfigure_batch_sizes(gbs, mbs)
        return super().on_validation_epoch_start()

    def validation_epoch_end(self, outputs):
        if parallel_state.is_pipeline_last_stage():
            # only the last pipeline parallel stages return loss
            averaged_loss = torch.stack(outputs).mean()
        else:
            averaged_loss = torch.tensor(0.0).cuda()

        # we can only log on one rank if it is rank zero so we broadcast from last rank
        torch.distributed.broadcast(averaged_loss, get_last_rank())

        self.log('val_loss', averaged_loss, prog_bar=True, rank_zero_only=True)
        logging.info(f'val_loss: {averaged_loss}')

        gbs = self.cfg.global_batch_size
        mbs = self.cfg.micro_batch_size
        self._reconfigure_batch_sizes(gbs, mbs)

    def test_step(self, batch, batch_idx):
        return self.validation_step(batch, batch_idx)

    def test_epoch_end(self, outputs):
        averaged_loss = average_losses_across_data_parallel_group(outputs)
        logging.info(f'test_loss: {averaged_loss[0]}')

    def on_train_end(self):
        # Save p-tuned prompts to prompt table for inference or future task training
        if self.virtual_prompt_style == VirtualPromptStyle.P_TUNING and self.frozen_model.model.pre_process:
            self.save_to(save_path=self.cfg.nemo_path)

    def setup(self, stage=None):
        if (stage == 'predict') and self.frozen_model.model.pre_process:
            self.freeze_existing_word_embeddings()
            return

        self.setup_test_data()
        if stage == 'test':
            return

        if self.frozen_model.model.pre_process:
            if self.virtual_prompt_style == VirtualPromptStyle.P_TUNING:
                self.init_prompt_encoder()

            self.freeze_existing_word_embeddings()

        self.setup_training_data()
        self.setup_validation_data()

    def setup_training_data(self, training_data_config=None):
        if self.cfg.data.get('train_ds', None):
            self._train_ds, self._train_dl = self.build_virtual_prompt_dataset(
                data=self.cfg.data.train_ds,
                batch_size=self.cfg.global_batch_size,
                max_seq_length=self.frozen_model.cfg.encoder_seq_length,
                min_seq_length=self.cfg.data.get('min_seq_length', 1),
                add_bos=self.cfg.data.get('add_bos', False),
                add_eos=self.cfg.data.get('add_eos', True),
                for_train=True,
                drop_last=True,
                shuffle=True,
                num_workers=self.cfg.data.num_workers,
                pin_memory=True,
                cache_data_path=self.cfg.data.get('train_cache_data_path', None),
                load_cache=self.cfg.data.get('load_cache', False),
            )

    def setup_validation_data(self, validation_data_config=None):
        if self.cfg.data.get('validation_ds', None):
            self._validation_ds, self._validation_dl = self.build_virtual_prompt_dataset(
                data=self.cfg.data.validation_ds,
                batch_size=self.cfg.get('validation_global_batch_size', self.cfg.global_batch_size),
                max_seq_length=self.frozen_model.cfg.encoder_seq_length,
                min_seq_length=self.cfg.data.get('min_seq_length', 1),
                add_bos=self.cfg.data.get('add_bos', False),
                add_eos=self.cfg.data.get('add_eos', True),
                for_train=True,
                drop_last=self.cfg.get('validation_drop_last', True),
                shuffle=False,
                num_workers=self.cfg.data.num_workers,
                pin_memory=True,
                cache_data_path=self.cfg.data.get('validation_cache_data_path', None),
                load_cache=self.cfg.data.get('load_cache', False),
            )

    def setup_test_data(self, test_data_config=None):
        if self.cfg.data.get('test_ds', None):
            self._test_ds, self._test_dl = self.build_virtual_prompt_dataset(
                data=self.cfg.data.test_ds,
                batch_size=self.cfg.get('validation_global_batch_size', self.cfg.global_batch_size),
                max_seq_length=self.frozen_model.cfg.encoder_seq_length,
                min_seq_length=self.cfg.data.get('min_seq_length', 1),
                add_bos=self.cfg.data.get('add_bos', False),
                add_eos=self.cfg.data.get('add_eos', True),
                for_train=False,
                drop_last=False,
                shuffle=False,
                num_workers=self.cfg.data.num_workers,
                pin_memory=True,
                cache_data_path=self.cfg.data.get('test_cache_data_path', None),
                load_cache=self.cfg.data.get('load_cache', False),
            )

    def build_virtual_prompt_dataset(
        self,
        data,
        batch_size,
        max_seq_length=2048,
        min_seq_length=1,
        add_bos=False,
        add_eos=False,
        for_train=True,
        drop_last=False,
        shuffle=False,
        num_workers=0,
        pin_memory=False,
        tokens_to_generate=None,
        get_dataset_only=False,
        cache_data_path=None,
        load_cache=False,
    ):
        dataset = GPTPromptLearningDataset(
            data=data,
            tokenizer=self.tokenizer,
            virtual_prompt_source=self.virtual_prompt_source,
            task_templates=self.task_templates,
            pseudo_tokens=self.pseudo_tokens,
            pad_token_id=self.pad_token_id,
            max_seq_length=max_seq_length,
            min_seq_length=min_seq_length,
            add_bos=add_bos,
            add_eos=add_eos,
            for_train=for_train,
            tokens_to_generate=tokens_to_generate,
            cache_data_path=cache_data_path,
            load_cache=load_cache,
        )

        if get_dataset_only:
            return dataset

        # Make distributed dataloader
        rank = parallel_state.get_data_parallel_rank()
        data_parallel_size = parallel_state.get_data_parallel_world_size()
        sampler = torch.utils.data.distributed.DistributedSampler(
            dataset, num_replicas=data_parallel_size, rank=rank, shuffle=shuffle, seed=self.cfg.seed
        )

        assert batch_size % data_parallel_size == 0, "Global batch size must be evenly divisible by data parallel size"

        if for_train:
            if self.cfg.get("sequence_parallel", False):
                collate_fn = partial(
                    dataset.collate_fn, tp_workers=parallel_state.get_tensor_model_parallel_world_size()
                )
            else:
                collate_fn = partial(dataset.collate_fn, tp_workers=0)
        else:
            collate_fn = dataset.inference_collate_fn

        dataloader = torch.utils.data.DataLoader(
            dataset,
            collate_fn=collate_fn,
            sampler=sampler,
            batch_size=batch_size // data_parallel_size,
            drop_last=drop_last,
            num_workers=num_workers,
            pin_memory=pin_memory,
            persistent_workers=True,  # (@adithyare and @eharper) We need this to make spawn=True to work.
        )

        return dataset, dataloader

    def set_inference_config(self, inference_config):
        self._inference_config = inference_config

    def get_inference_config(self):
        return self._inference_config

    def set_input_tensor(self, input_tensor):
        """Set input tensor to be used instead of forward()'s input.
        When doing pipeline parallelism the input from the previous
        stage comes from communication, not from the input, so the
        model's forward_step_func won't have it. This function is thus
        used by internal code to bypass the input provided by the
        forward_step_func"""

        self.frozen_model.model.set_input_tensor(input_tensor)

    def get_forward_output_and_loss_func(self):
        def fwd_output_and_loss_func(batch, model):
            batch = [x.cuda(non_blocking=True) for x in batch]
            input_ids, labels, loss_mask, position_ids, attention_mask, taskname_ids = batch
            output_tensor = model(input_ids, position_ids, attention_mask, taskname_ids, labels, inference=False)

            if isinstance(output_tensor, tuple):
                output_tensor, _ = output_tensor

            def loss_func(output_tensor):
                loss = self.frozen_model.loss_func(loss_mask, output_tensor)
                reduced_loss = average_losses_across_data_parallel_group([loss])
                return loss, {'avg': reduced_loss}

            return output_tensor, loss_func

        return fwd_output_and_loss_func

    def get_forward_output_only_func(self):
        """
        Used for generate method only for now.
        """

        def fwd_output_only_func(batch, model):
            extra_arg = {}
            (
                tokens,
                attention_mask,
                position_ids,
                task_ids,
                set_inference_key_value_memory,
                inference_max_sequence_len,
            ) = batch

            tokens = tokens.cuda()
            attention_mask = attention_mask.cuda()
            position_ids = position_ids.cuda()
            task_ids = task_ids.cuda()
            extra_arg['set_inference_key_value_memory'] = set_inference_key_value_memory[0].item()
            extra_arg['inference_max_sequence_len'] = inference_max_sequence_len[0].item()

            output_tensor = model(tokens, position_ids, attention_mask, task_ids, **extra_arg)

            def id_func(output_tensor):
                return output_tensor, {'logits': output_tensor}

            return output_tensor, id_func

        return fwd_output_only_func

    def generate(
        self,
        inputs: Union[List[str], torch.Tensor, List[dict]],
        length_params: LengthParam,
        sampling_params: SamplingParam = None,
    ):

        # check whether the DDP is initialized
        if parallel_state.is_unitialized():

            def dummy():
                return

            if self.trainer.strategy.launcher is not None:
                self.trainer.strategy.launcher.launch(dummy, trainer=self.trainer)
            self.trainer.strategy.setup_environment()

        # set the default sampling params if it is None.
        # default do greedy sampling
        if sampling_params is None:
            sampling_params = get_default_sampling_params()
            sampling_params["add_BOS"] = self.cfg.data.get("add_bos", False)

        if length_params is None:
            length_params = get_default_length_params()

        max_input_length = self.frozen_model.cfg.encoder_seq_length - length_params["max_length"]

        # input dicts are either dataset paths or already loaded example dicts
        if "taskname" not in inputs[0].keys():
            data = [path["data_path"] for path in inputs]
        else:
            data = inputs

        dataset = self.build_virtual_prompt_dataset(
            data=data,
            max_seq_length=max_input_length,
            min_seq_length=self.cfg.data.get('min_seq_length', 1),
            add_bos=sampling_params["add_BOS"],
            add_eos=False,
            for_train=False,
            tokens_to_generate=length_params["max_length"],
            get_dataset_only=True,
        )

        full_dataset = [dataset[i] for i in range(len(dataset))]
        task_ids, processed_inputs = dataset.inference_collate_fn(full_dataset)
        self.frozen_model.model.parallel_output = False

        # Call same generate code as in MegatronGPT
        return megatron_gpt_generate(
            self.cuda(), processed_inputs, self.tokenizer, length_params, sampling_params, task_ids=task_ids
        )

    def predict_step(self, batch: Any, batch_idx: int, dataloader_idx: Optional[int] = None) -> Any:
        inference_config = self.get_inference_config()
        if inference_config is None:
            return None
        else:
            length_params: LengthParam = {
                "max_length": inference_config["tokens_to_generate"],
                "min_length": inference_config["min_tokens_to_generate"],
            }

            sampling_params: SamplingParam = {
                "use_greedy": inference_config["greedy"],
                "temperature": inference_config["temperature"],
                "top_k": inference_config["top_k"],
                "top_p": inference_config["top_p"],
                "repetition_penalty": inference_config["repetition_penalty"],
                "add_BOS": inference_config["add_BOS"],
                "all_probs": inference_config["all_probs"],
                "compute_logprob": inference_config["compute_logprob"],
            }

            task_ids, processed_inputs = batch
            self.frozen_model.model.parallel_output = False

            # Call same generate code as in MegatronGPT
            return megatron_gpt_generate(
                self.cuda(), processed_inputs, self.tokenizer, length_params, sampling_params, task_ids=task_ids
            )

    @classmethod
    def list_available_models(cls):
        pass


def get_pseudo_tokens(num_virtual_tokens):
    """
    Takes in an integer and returns a list of strings where each string
    is a numbered virtual token placeholder. If 
    num_virtual_tokens = 3, then this function returns:

    ["<prompt_0>", "<prompt_1>", "<prompt_2>"]

    Args:
        num_virtual_tokens: (int) Number of virtual token strings you want to make

    returns a list of string. 

    """
    pseudo_tokens = [
        VirtualPromptPlaceholderToken.BASE.value + str(i) + VirtualPromptPlaceholderToken.END.value
        for i in range(num_virtual_tokens)
    ]

    return pseudo_tokens<|MERGE_RESOLUTION|>--- conflicted
+++ resolved
@@ -260,30 +260,15 @@
             num_layers=self.cfg.p_tuning.get("num_layers", 2),
             init_std=self.cfg.p_tuning.get("init_std", 0.023),
         )
-<<<<<<< HEAD
-=======
-
-    def add_ptuned_prompts_to_prompt_table(self):
-        """
-        Adds all newly p-tuned virtual prompts to the prompt table 
-        for inference. p-tuned virtual prompts WILL NOT be further
-        tuned once added to the prompt table. After p-tuned prompts
-        are added to the prompt table, the prompt encoder weights
-        are removed from the model to avoid needing to load unnecessary
-        weights during inference or future p-tuning/prompt-tuning.
-        """
-        # Save p-tuned prompts to prompt table
-        if self.virtual_prompt_style == VirtualPromptStyle.P_TUNING and self.frozen_model.model.pre_process:
-            for taskname in self.new_tasks:
-                device = next(self.word_embeddings.parameters()).device
-                tokenized_taskname = torch.tensor(self.tokenizer.text_to_ids(taskname)).to(device)
-                taskname_embeddings = self.word_embeddings(tokenized_taskname).unsqueeze(0)
-                virtual_prompt_embeddings = self.prompt_encoder(taskname_embeddings=taskname_embeddings).squeeze(0)
-                total_virtual_tokens = self.task_templates[taskname]["total_virtual_tokens"]
-                self.prompt_table.add_prompt_from_p_tuning_encoder(
-                    taskname, virtual_prompt_embeddings, total_virtual_tokens
-                )
->>>>>>> fa22a1fc
+        self.prompt_encoder = PromptEncoder(
+            encoder_type=encoder_type,
+            total_virtual_tokens=total_virtual_tokens,
+            token_dim=self.hidden_size,
+            hidden_size=self.cfg.p_tuning.get("encoder_hidden", 2048),
+            lstm_dropout=self.cfg.p_tuning.get("dropout", 0.0),
+            num_layers=self.cfg.p_tuning.get("num_layers", 2),
+            init_std=self.cfg.p_tuning.get("init_std", 0.023),
+        )
 
     def freeze_existing_word_embeddings(self):
         """Freeze params of existing virtual prompts that should not be tuned further
