# Copyright (c) 2020, NVIDIA CORPORATION.  All rights reserved.
#
# Licensed under the Apache License, Version 2.0 (the "License");
# you may not use this file except in compliance with the License.
# You may obtain a copy of the License at
#
#     http://www.apache.org/licenses/LICENSE-2.0
#
# Unless required by applicable law or agreed to in writing, software
# distributed under the License is distributed on an "AS IS" BASIS,
# WITHOUT WARRANTIES OR CONDITIONS OF ANY KIND, either express or implied.
# See the License for the specific language governing permissions and
# limitations under the License.

import logging
from typing import Any, List, Optional, Tuple

import numpy as np
import torch.utils.data as pt_data
from torch.utils.data import Dataset, IterableDataset

__all__ = ['ConcatDataset', 'ConcatMapDataset']


class ConcatDataset(IterableDataset):
    """
    A dataset that accepts as argument multiple datasets and then samples from them based on the specified 
    sampling technique.
    Args:
        datasets (list): A list of datasets to sample from.
        shuffle (bool): Whether to shuffle individual datasets. Only works with non-iterable datasets. 
            Defaults to True.
        sampling_technique (str): Sampling technique to choose which dataset to draw a sample from.
            Defaults to 'temperature'. Currently supports 'temperature', 'random' and 'round-robin'.
        sampling_temperature (int): Temperature value for sampling. Only used when sampling_technique = 'temperature'.
            Defaults to 5.
        sampling_scale: Gives you the ability to upsample / downsample the dataset. Defaults to 1.
        sampling_probabilities (list): Probability values for sampling. Only used when sampling_technique = 'random'.
        seed: Optional value to seed the numpy RNG.
        global_rank (int): Worker rank, used for partitioning map style datasets. Defaults to 0.
        world_size (int): Total number of processes, used for partitioning map style datasets. Defaults to 1.
    """

    def __init__(
        self,
        datasets: List[Any],
        shuffle: bool = True,
        sampling_technique: str = 'temperature',
        sampling_temperature: int = 5,
        sampling_scale: int = 1,
        sampling_probabilities: List[float] = None,
<<<<<<< HEAD
        sampling_weights: List[int] = None,
        upsampling_rate: int = 1,
=======
        seed: Optional[int] = None,
>>>>>>> 5c125241
        global_rank: int = 0,
        world_size: int = 1,
    ):
        super().__init__()

        supported_sampling_techniques = ['temperature', 'random', 'round-robin', 'weighted']
        self.datasets = datasets
        self.iterables = [None] * len(datasets)
        self.shuffle = shuffle
        self.global_rank = global_rank
        self.world_size = world_size
        self.sampling_kwargs = {}
        self.sampling_scale = sampling_scale

        if sampling_technique == 'temperature':
            self.index_generator = ConcatDataset.temperature_generator
            self.sampling_kwargs['temperature'] = sampling_temperature
            self.sampling_kwargs['seed'] = seed
        elif sampling_technique == 'random':
            self.index_generator = ConcatDataset.random_generator
            self.sampling_kwargs['p'] = sampling_probabilities
            self.sampling_kwargs['seed'] = seed
        elif sampling_technique == 'round-robin':
            self.index_generator = ConcatDataset.round_robin_generator
        elif sampling_technique == 'weighted':
            self.index_generator = ConcatDataset.weighted_generator
            self.sampling_kwargs['sampling_weights'] = sampling_weights
        else:
            raise ValueError(f"Currently we only support sampling techniques in {supported_sampling_techniques}.")
        self.length = 0

        if isinstance(datasets[0], IterableDataset):
            self.kind = 'iterable'
        else:
            self.kind = 'map'

        for idx, dataset in enumerate(datasets):
            isiterable = isinstance(dataset, IterableDataset)
            if (isiterable and not self.kind == 'iterable') or (not isiterable and self.kind == 'iterable'):
                raise ValueError("All datasets in ConcatDataset must be of the same kind (Iterable or Map).")

            if self.kind == 'map':
                self.length += len(dataset) // world_size
            else:
                self.length += len(dataset)

<<<<<<< HEAD
        if sampling_technique == 'weighted':
            num_main_samples = len(datasets[0]) // (world_size * sampling_weights[0])
            self.length = num_main_samples * sum(sampling_weights) * upsampling_rate
=======
        if self.sampling_scale != 1:
            self.length = int(self.length * self.sampling_scale)
            logging.info(f'applying {sampling_scale} sampling scale, concat ds len: {self.length}')
>>>>>>> 5c125241

    def get_iterable(self, dataset):
        if isinstance(dataset, IterableDataset):
            return dataset.__iter__()
        else:
            indices = np.arange(len(dataset))
            if self.shuffle:
                np.random.shuffle(indices)
            return iter(indices)

    def __iter__(self):
        worker_info = pt_data.get_worker_info()
        if worker_info is None:
            max_elements = self.length
            wid = 0
            wnum = 1
        else:
            wid = worker_info.id
            wnum = worker_info.num_workers
            max_elements = len(range(wid, self.length, wnum))

        if self.kind == 'map':
            for idx in range(len(self.datasets)):
                start_idx = (len(self.datasets[idx]) // self.world_size) * self.global_rank
                end_idx = start_idx + (len(self.datasets[idx]) // self.world_size)
                if self.global_rank == self.world_size - 1:
                    end_idx = len(self.datasets[idx])
                indices = range(start_idx + wid, end_idx, wnum)
                self.datasets[idx] = pt_data.Subset(self.datasets[idx], indices)

        for idx, dataset in enumerate(self.datasets):
            iterable = self.get_iterable(dataset)
            self.iterables[idx] = iterable

        n = 0
        ind_gen = self.index_generator(self.datasets, **self.sampling_kwargs)
        while n < max_elements:
            n += 1
            try:
                ind = next(ind_gen)
            except StopIteration:
                return
            try:
                val = next(self.iterables[ind])
                if self.kind == 'map':
                    val = self.datasets[ind][val]
                yield val
            except StopIteration:
                self.iterables[ind] = self.get_iterable(self.datasets[ind])
                val = next(self.iterables[ind])
                if self.kind == 'map':
                    val = self.datasets[ind][val]
                yield val
                n -= 1

    def __len__(self):
        return self.length

    @staticmethod
    def temperature_generator(datasets, **kwargs):
        temp = kwargs.get('temperature')
        if not temp:
            raise ValueError("Temperature generator expects a 'temperature' keyword argument.")

        seed = kwargs.get('seed', None)
        np_rng = np.random.RandomState(seed)
        lengths = []
        num = len(datasets)
        for dataset in datasets:
            lengths.append(len(dataset))

        p = np.array(lengths) / np.sum(lengths)
        p = np.power(p, 1 / temp)
        p = p / np.sum(p)

        while True:
            ind = np_rng.choice(np.arange(num), p=p)
            yield ind

    @staticmethod
    def round_robin_generator(datasets, **kwargs):
        num = len(datasets)
        while True:
            for i in range(num):
                yield i

    @staticmethod
    def weighted_generator(datasets, **kwargs):
        weights = kwargs.get('sampling_weights')
        if not weights:
            raise ValueError(
                "Weighted generator expects a 'sampling_weights' keyword argument for sampling weights."
            )
            
        num = len(datasets)
        ids = np.repeat(np.arange(num), weights)
        while True:
            for i in ids:
                yield i

    @staticmethod
    def random_generator(datasets, **kwargs):
        p = kwargs.get('p')
        if not p:
            raise ValueError("Random generator expects a 'p' keyowrd argument for sampling probabilities.")

        seed = kwargs.get('seed', None)
        np_rng = np.random.RandomState(seed)
        num = len(datasets)
        if len(p) != num:
            raise ValueError("Length of probabilities list must be equal to the number of datasets.")

        while True:
            ind = np_rng.choice(np.arange(num), p=p)
            yield ind


class ConcatMapDataset(Dataset):
    """
    A dataset that accepts as argument multiple datasets and then samples from them based on the specified 
    sampling technique.
    Args:
        datasets (list): A list of datasets to sample from.
        sampling_technique (str): Sampling technique to choose which dataset to draw a sample from.
            Defaults to 'temperature'. Currently supports 'temperature', 'random' and 'round-robin'.
        sampling_temperature (int): Temperature value for sampling. Only used when sampling_technique = 'temperature'.
            Defaults to 5.
        sampling_probabilities (list): Probability values for sampling. Only used when sampling_technique = 'random'.
        seed: Optional value to seed the numpy RNG.
    """

    def __init__(
        self,
        datasets: List[Any],
        sampling_technique: str = 'temperature',
        sampling_temperature: int = 5,
        sampling_probabilities: Optional[List[float]] = None,
        seed: Optional[int] = None,
    ):
        super().__init__()
        self.datasets = datasets
        self.lengths = [len(x) for x in self.datasets]
        self.sampling_technique = sampling_technique
        self.sampling_temperature = sampling_temperature
        self.sampling_probabilities = sampling_probabilities
        self.np_rng = np.random.RandomState(seed)

        # Build a list of size `len(self)`. Each tuple contains (dataset_id, dataset_index)
        self.indices: List[Tuple[int, int]] = []
        # Current position as we consume indices from each data set
        dataset_positions = [0] * len(self.datasets)
        # Random permutation of each dataset. Will be regenerated when exhausted.
        shuffled_indices = [self.np_rng.permutation(len(x)) for x in self.datasets]
        # Build the list of randomly-chosen datasets spanning the entire length, adhering to sampling technique
        if self.sampling_technique == "round-robin":
            # To exhaust longest dataset, need to draw `num_datasets * max_dataset_len` samples
            total_length = max(self.lengths) * len(self.lengths)
            # For round robin, iterate through each dataset
            dataset_ids = np.arange(total_length) % len(self.datasets)
            for dataset_id in dataset_ids:
                position = dataset_positions[dataset_id]
                index = shuffled_indices[dataset_id][position]
                self.indices.append((dataset_id, index))
                dataset_positions[dataset_id] += 1
                if dataset_positions[dataset_id] == len(shuffled_indices[dataset_id]):
                    dataset_positions[dataset_id] = 0
                    shuffled_indices[dataset_id] = self.np_rng.permutation(len(self.datasets[dataset_id]))
        else:
            # Resolve probabilities of drawing from each data set
            if self.sampling_technique == "random":
                if sampling_probabilities is None or len(sampling_probabilities) != len(self.datasets):
                    raise ValueError(
                        f"Need {len(self.datasets)} probabilities; got "
                        f"{len(sampling_probabilities) if sampling_probabilities is not None else 'None'}"
                    )
                p = np.array(self.sampling_probabilities)
            elif self.sampling_technique == "temperature":
                p = np.array([len(x) for x in self.datasets])
                p = np.power(p, 1 / self.sampling_temperature)
            else:
                raise ValueError(f"Couldn't interpret sampling technique: {sampling_technique}")
            # Normalize probabilities
            p = p / np.sum(p)
            # Will randomly choose from datasets
            choices = np.arange(len(self.datasets))
            # Keep going until largest dataset is exhausted.
            exhausted_datasets = set()
            while len(exhausted_datasets) < len(self.datasets):
                # Randomly choose a dataset for each position in accordance with p
                dataset_id = self.np_rng.choice(a=choices, p=p)
                dataset = self.datasets[dataset_id]
                # Pick next index from dataset
                position = dataset_positions[dataset_id]
                index = shuffled_indices[dataset_id][position]
                self.indices.append((dataset_id, index))
                # Maybe reset this dataset's permutation
                dataset_positions[dataset_id] += 1
                if dataset_positions[dataset_id] >= len(dataset):
                    shuffled_indices[dataset_id] = self.np_rng.permutation(len(dataset))
                    dataset_positions[dataset_id] = 0
                    exhausted_datasets.add(dataset_id)

    def __len__(self):
        return len(self.indices)

    def __getitem__(self, idx):
        dataset_id, dataset_index = self.indices[idx]
        return self.datasets[dataset_id][dataset_index]<|MERGE_RESOLUTION|>--- conflicted
+++ resolved
@@ -49,12 +49,8 @@
         sampling_temperature: int = 5,
         sampling_scale: int = 1,
         sampling_probabilities: List[float] = None,
-<<<<<<< HEAD
         sampling_weights: List[int] = None,
         upsampling_rate: int = 1,
-=======
-        seed: Optional[int] = None,
->>>>>>> 5c125241
         global_rank: int = 0,
         world_size: int = 1,
     ):
@@ -101,15 +97,9 @@
             else:
                 self.length += len(dataset)
 
-<<<<<<< HEAD
         if sampling_technique == 'weighted':
             num_main_samples = len(datasets[0]) // (world_size * sampling_weights[0])
             self.length = num_main_samples * sum(sampling_weights) * upsampling_rate
-=======
-        if self.sampling_scale != 1:
-            self.length = int(self.length * self.sampling_scale)
-            logging.info(f'applying {sampling_scale} sampling scale, concat ds len: {self.length}')
->>>>>>> 5c125241
 
     def get_iterable(self, dataset):
         if isinstance(dataset, IterableDataset):
