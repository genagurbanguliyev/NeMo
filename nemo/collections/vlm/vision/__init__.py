# Copyright (c) 2024, NVIDIA CORPORATION.  All rights reserved.
#
# Licensed under the Apache License, Version 2.0 (the "License");
# you may not use this file except in compliance with the License.
# You may obtain a copy of the License at
#
#     http://www.apache.org/licenses/LICENSE-2.0
#
# Unless required by applicable law or agreed to in writing, software
# distributed under the License is distributed on an "AS IS" BASIS,
# WITHOUT WARRANTIES OR CONDITIONS OF ANY KIND, either express or implied.
# See the License for the specific language governing permissions and
# limitations under the License.

from nemo.collections.vlm.vision.base import (
    CLIPViTModelWrapper,
    CLIPViTConfig,
    HFCLIPVisionConfig,
    MultimodalProjectorConfig,
)
from nemo.collections.vlm.vision.clip_vit import CLIPViTL_14_336_Config, CLIPViTModel
from nemo.collections.vlm.vision.intern_vit import (
    InternViT_6B_448px_Config,
    InternViT_300M_448px_Config,
    InternViTModel,
)
from nemo.collections.vlm.vision.siglip_vit import SigLIPViT400M_14_384_Config, SigLIPViTModel
from nemo.collections.vlm.vision.radio import RADIO_25_h_Config, RADIO_25_g_Config, RADIOViTModel

__all__ = [
    "MultimodalProjectorConfig",
    "HFCLIPVisionConfig",
    "CLIPViTConfig",
    "CLIPViTModelWrapper",
    "CLIPViTL_14_336_Config",
    "SigLIPViTModel",
    "SigLIPViT400M_14_384_Config",
    "InternViTModel",
    "InternViT_300M_448px_Config",
    "InternViT_6B_448px_Config",
<<<<<<< HEAD
    "RADIO_25_h_Config",
    "RADIO_25_g_Config",
    "RADIOViTModel",
=======
    "CLIPViTModel",
>>>>>>> d0fc6583
]<|MERGE_RESOLUTION|>--- conflicted
+++ resolved
@@ -38,11 +38,8 @@
     "InternViTModel",
     "InternViT_300M_448px_Config",
     "InternViT_6B_448px_Config",
-<<<<<<< HEAD
+    "CLIPViTModel",
     "RADIO_25_h_Config",
     "RADIO_25_g_Config",
     "RADIOViTModel",
-=======
-    "CLIPViTModel",
->>>>>>> d0fc6583
 ]