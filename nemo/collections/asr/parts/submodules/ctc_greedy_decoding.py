# Copyright (c) 2022, NVIDIA CORPORATION.  All rights reserved.
#
# Licensed under the Apache License, Version 2.0 (the "License");
# you may not use this file except in compliance with the License.
# You may obtain a copy of the License at
#
#     http://www.apache.org/licenses/LICENSE-2.0
#
# Unless required by applicable law or agreed to in writing, software
# distributed under the License is distributed on an "AS IS" BASIS,
# WITHOUT WARRANTIES OR CONDITIONS OF ANY KIND, either express or implied.
# See the License for the specific language governing permissions and
# limitations under the License.

from dataclasses import dataclass, field
from pathlib import Path
from typing import List, Optional

import torch
from omegaconf import DictConfig, OmegaConf
from pathlib import Path

from nemo.collections.asr.parts.submodules.ngram_lm import FastNGramLM
from nemo.collections.asr.parts.utils import rnnt_utils
from nemo.collections.asr.parts.utils.asr_confidence_utils import ConfidenceMethodConfig, ConfidenceMethodMixin
from nemo.core.classes import Typing, typecheck
from nemo.core.neural_types import HypothesisType, LengthsType, LogprobsType, NeuralType
from nemo.utils import logging, logging_mode


def pack_hypotheses(
    hypotheses: List[rnnt_utils.Hypothesis],
    logitlen: torch.Tensor,
) -> List[rnnt_utils.Hypothesis]:

    if logitlen is not None:
        if hasattr(logitlen, 'cpu'):
            logitlen_cpu = logitlen.to('cpu')
        else:
            logitlen_cpu = logitlen

    for idx, hyp in enumerate(hypotheses):  # type: rnnt_utils.Hypothesis
        hyp.y_sequence = torch.tensor(hyp.y_sequence, dtype=torch.long)

        if logitlen is not None:
            hyp.length = logitlen_cpu[idx]

        if hyp.dec_state is not None:
            hyp.dec_state = _states_to_device(hyp.dec_state)

    return hypotheses


def _states_to_device(dec_state, device='cpu'):
    if torch.is_tensor(dec_state):
        dec_state = dec_state.to(device)

    elif isinstance(dec_state, (list, tuple)):
        dec_state = tuple(_states_to_device(dec_i, device) for dec_i in dec_state)

    return dec_state


_DECODER_LENGTHS_NONE_WARNING = "Passing in decoder_lengths=None for CTC decoding is likely to be an error, since it is unlikely that each element of your batch has exactly the same length. decoder_lengths will default to decoder_output.shape[0]."


class GreedyCTCInfer(Typing, ConfidenceMethodMixin):
    """A greedy CTC decoder.

    Provides a common abstraction for sample level and batch level greedy decoding.

    Args:
        blank_index: int index of the blank token. Can be 0 or len(vocabulary).
        preserve_alignments: Bool flag which preserves the history of logprobs generated during
            decoding (sample / batched). When set to true, the Hypothesis will contain
            the non-null value for `logprobs` in it. Here, `logprobs` is a torch.Tensors.
        compute_timestamps: A bool flag, which determines whether to compute the character/subword, or
                word based timestamp mapping the output log-probabilities to discrite intervals of timestamps.
                The timestamps will be available in the returned Hypothesis.timestep as a dictionary.
        preserve_frame_confidence: Bool flag which preserves the history of per-frame confidence scores
            generated during decoding. When set to true, the Hypothesis will contain
            the non-null value for `frame_confidence` in it. Here, `frame_confidence` is a List of floats.
        confidence_method_cfg: A dict-like object which contains the method name and settings to compute per-frame
            confidence scores.

            name: The method name (str).
                Supported values:
                    - 'max_prob' for using the maximum token probability as a confidence.
                    - 'entropy' for using a normalized entropy of a log-likelihood vector.

            entropy_type: Which type of entropy to use (str). Used if confidence_method_cfg.name is set to `entropy`.
                Supported values:
                    - 'gibbs' for the (standard) Gibbs entropy. If the alpha (α) is provided,
                        the formula is the following: H_α = -sum_i((p^α_i)*log(p^α_i)).
                        Note that for this entropy, the alpha should comply the following inequality:
                        (log(V)+2-sqrt(log^2(V)+4))/(2*log(V)) <= α <= (1+log(V-1))/log(V-1)
                        where V is the model vocabulary size.
                    - 'tsallis' for the Tsallis entropy with the Boltzmann constant one.
                        Tsallis entropy formula is the following: H_α = 1/(α-1)*(1-sum_i(p^α_i)),
                        where α is a parameter. When α == 1, it works like the Gibbs entropy.
                        More: https://en.wikipedia.org/wiki/Tsallis_entropy
                    - 'renyi' for the Rényi entropy.
                        Rényi entropy formula is the following: H_α = 1/(1-α)*log_2(sum_i(p^α_i)),
                        where α is a parameter. When α == 1, it works like the Gibbs entropy.
                        More: https://en.wikipedia.org/wiki/R%C3%A9nyi_entropy

            alpha: Power scale for logsoftmax (α for entropies). Here we restrict it to be > 0.
                When the alpha equals one, scaling is not applied to 'max_prob',
                and any entropy type behaves like the Shannon entropy: H = -sum_i(p_i*log(p_i))

            entropy_norm: A mapping of the entropy value to the interval [0,1].
                Supported values:
                    - 'lin' for using the linear mapping.
                    - 'exp' for using exponential mapping with linear shift.

    """

    @property
    def input_types(self):
        """Returns definitions of module input ports."""
        # Input can be of dimension -
        # ('B', 'T', 'D') [Log probs] or ('B', 'T') [Labels]

        return {
            "decoder_output": NeuralType(None, LogprobsType()),
            "decoder_lengths": NeuralType(tuple('B'), LengthsType()),
        }

    @property
    def output_types(self):
        """Returns definitions of module output ports."""
        return {"predictions": [NeuralType(elements_type=HypothesisType())]}

    def __init__(
        self,
        blank_id: int,
        preserve_alignments: bool = False,
        compute_timestamps: bool = False,
        preserve_frame_confidence: bool = False,
        confidence_method_cfg: Optional[DictConfig] = None,
    ):
        super().__init__()

        self.blank_id = blank_id
        self.preserve_alignments = preserve_alignments
        # we need timestamps to extract non-blank per-frame confidence
        self.compute_timestamps = compute_timestamps | preserve_frame_confidence
        self.preserve_frame_confidence = preserve_frame_confidence

        # set confidence calculation method
        self._init_confidence_method(confidence_method_cfg)

    @typecheck()
    def forward(
        self,
        decoder_output: torch.Tensor,
        decoder_lengths: Optional[torch.Tensor],
    ):
        """Returns a list of hypotheses given an input batch of the encoder hidden embedding.
        Output token is generated auto-repressively.

        Args:
            decoder_output: A tensor of size (batch, timesteps, features) or (batch, timesteps) (each timestep is a label).
            decoder_lengths: list of int representing the length of each sequence
                output sequence.

        Returns:
            packed list containing batch number of sentences (Hypotheses).
        """

        logging.warning(
            "CTC decoding strategy 'greedy' is slower than 'greedy_batch', which implements the same exact interface. Consider changing your strategy to 'greedy_batch' for a free performance improvement.",
            mode=logging_mode.ONCE,
        )

        if decoder_lengths is None:
            logging.warning(_DECODER_LENGTHS_NONE_WARNING, mode=logging_mode.ONCE)

        with torch.inference_mode():
            hypotheses = []
            # Process each sequence independently

            if decoder_output.is_cuda:
                # This two-liner is around twenty times faster than:
                # `prediction_cpu_tensor = decoder_output.cpu()`
                # cpu() does not use pinned memory, meaning that a slow pageable
                # copy must be done instead.
                prediction_cpu_tensor = torch.empty(
                    decoder_output.shape, dtype=decoder_output.dtype, device=torch.device("cpu"), pin_memory=True
                )
                prediction_cpu_tensor.copy_(decoder_output, non_blocking=True)
            else:
                prediction_cpu_tensor = decoder_output

            if decoder_lengths is not None and isinstance(decoder_lengths, torch.Tensor):
                # Before this change, self._greedy_decode_labels would copy
                # each scalar from GPU to CPU one at a time, in the line:
                # prediction = prediction[:out_len]
                # Doing one GPU to CPU copy ahead of time amortizes that overhead.
                decoder_lengths = decoder_lengths.cpu()

            if prediction_cpu_tensor.ndim < 2 or prediction_cpu_tensor.ndim > 3:
                raise ValueError(
                    f"`decoder_output` must be a tensor of shape [B, T] (labels, int) or "
                    f"[B, T, V] (log probs, float). Provided shape = {prediction_cpu_tensor.shape}"
                )

            # determine type of input - logprobs or labels
            if prediction_cpu_tensor.ndim == 2:  # labels
                greedy_decode = self._greedy_decode_labels
            else:
                greedy_decode = self._greedy_decode_logprobs

            for ind in range(prediction_cpu_tensor.shape[0]):
                out_len = decoder_lengths[ind] if decoder_lengths is not None else None
                hypothesis = greedy_decode(prediction_cpu_tensor[ind], out_len)
                hypotheses.append(hypothesis)

            # Pack results into Hypotheses
            packed_result = pack_hypotheses(hypotheses, decoder_lengths)

        return (packed_result,)

    @torch.no_grad()
    def _greedy_decode_logprobs(self, x: torch.Tensor, out_len: Optional[torch.Tensor]):
        # x: [T, D]
        # out_len: [seq_len]

        # Initialize blank state and empty label set in Hypothesis
        hypothesis = rnnt_utils.Hypothesis(score=0.0, y_sequence=[], dec_state=None, timestep=[], last_token=None)
        prediction = x.cpu()

        if out_len is not None:
            prediction = prediction[:out_len]

        prediction_logprobs, prediction_labels = prediction.max(dim=-1)

        non_blank_ids = prediction_labels != self.blank_id
        hypothesis.y_sequence = prediction_labels.tolist()
        hypothesis.score = (prediction_logprobs[non_blank_ids]).sum()

        if self.preserve_alignments:
            # Preserve the logprobs, as well as labels after argmax
            hypothesis.alignments = (prediction.clone(), prediction_labels.clone())

        if self.compute_timestamps:
            hypothesis.timestep = torch.nonzero(non_blank_ids, as_tuple=False)[:, 0].tolist()

        if self.preserve_frame_confidence:
            hypothesis.frame_confidence = self._get_confidence(prediction)

        return hypothesis

    @torch.no_grad()
    def _greedy_decode_labels(self, x: torch.Tensor, out_len: Optional[torch.Tensor]):
        # x: [T]
        # out_len: [seq_len]

        # Initialize blank state and empty label set in Hypothesis
        hypothesis = rnnt_utils.Hypothesis(score=0.0, y_sequence=[], dec_state=None, timestep=[], last_token=None)
        prediction_labels = x.cpu()

        if out_len is not None:
            prediction_labels = prediction_labels[:out_len]

        non_blank_ids = prediction_labels != self.blank_id
        hypothesis.y_sequence = prediction_labels.tolist()
        hypothesis.score = -1.0

        if self.preserve_alignments:
            raise ValueError("Requested for alignments, but predictions provided were labels, not log probabilities.")

        if self.compute_timestamps:
            hypothesis.timestep = torch.nonzero(non_blank_ids, as_tuple=False)[:, 0].tolist()

        if self.preserve_frame_confidence:
            raise ValueError(
                "Requested for per-frame confidence, but predictions provided were labels, not log probabilities."
            )

        return hypothesis

    def __call__(self, *args, **kwargs):
        return self.forward(*args, **kwargs)


class GreedyBatchedCTCInfer(Typing, ConfidenceMethodMixin):
    """A vectorized greedy CTC decoder.

    This is basically always faster than GreedyCTCInfer, and supports
    the same interface. See issue #8891 on github for what is wrong
    with GreedyCTCInfer. GreedyCTCInfer loops over each element in the
    batch, running kernels at batch size one. CPU overheads end up
    dominating. This implementation does appropriate masking to
    appropriately do the same operation in a batched manner.

    Args:
        blank_index: int index of the blank token. Can be 0 or len(vocabulary).
        preserve_alignments: Bool flag which preserves the history of logprobs generated during
            decoding (sample / batched). When set to true, the Hypothesis will contain
            the non-null value for `logprobs` in it. Here, `logprobs` is a torch.Tensors.
        compute_timestamps: A bool flag, which determines whether to compute the character/subword, or
                word based timestamp mapping the output log-probabilities to discrite intervals of timestamps.
                The timestamps will be available in the returned Hypothesis.timestep as a dictionary.
        preserve_frame_confidence: Bool flag which preserves the history of per-frame confidence scores
            generated during decoding. When set to true, the Hypothesis will contain
            the non-null value for `frame_confidence` in it. Here, `frame_confidence` is a List of floats.
        confidence_method_cfg: A dict-like object which contains the method name and settings to compute per-frame
            confidence scores.

            name: The method name (str).
                Supported values:
                    - 'max_prob' for using the maximum token probability as a confidence.
                    - 'entropy' for using a normalized entropy of a log-likelihood vector.

            entropy_type: Which type of entropy to use (str). Used if confidence_method_cfg.name is set to `entropy`.
                Supported values:
                    - 'gibbs' for the (standard) Gibbs entropy. If the alpha (α) is provided,
                        the formula is the following: H_α = -sum_i((p^α_i)*log(p^α_i)).
                        Note that for this entropy, the alpha should comply the following inequality:
                        (log(V)+2-sqrt(log^2(V)+4))/(2*log(V)) <= α <= (1+log(V-1))/log(V-1)
                        where V is the model vocabulary size.
                    - 'tsallis' for the Tsallis entropy with the Boltzmann constant one.
                        Tsallis entropy formula is the following: H_α = 1/(α-1)*(1-sum_i(p^α_i)),
                        where α is a parameter. When α == 1, it works like the Gibbs entropy.
                        More: https://en.wikipedia.org/wiki/Tsallis_entropy
                    - 'renyi' for the Rényi entropy.
                        Rényi entropy formula is the following: H_α = 1/(1-α)*log_2(sum_i(p^α_i)),
                        where α is a parameter. When α == 1, it works like the Gibbs entropy.
                        More: https://en.wikipedia.org/wiki/R%C3%A9nyi_entropy

            alpha: Power scale for logsoftmax (α for entropies). Here we restrict it to be > 0.
                When the alpha equals one, scaling is not applied to 'max_prob',
                and any entropy type behaves like the Shannon entropy: H = -sum_i(p_i*log(p_i))

            entropy_norm: A mapping of the entropy value to the interval [0,1].
                Supported values:
                    - 'lin' for using the linear mapping.
                    - 'exp' for using exponential mapping with linear shift.

    """

    ngram_lm_batch: Optional[FastNGramLM]

    @property
    def input_types(self):
        """Returns definitions of module input ports."""
        # Input can be of dimension -
        # ('B', 'T', 'D') [Log probs] or ('B', 'T') [Labels]

        return {
            "decoder_output": NeuralType(None, LogprobsType()),
            "decoder_lengths": NeuralType(tuple('B'), LengthsType()),
        }

    @property
    def output_types(self):
        """Returns definitions of module output ports."""
        return {"predictions": [NeuralType(elements_type=HypothesisType())]}

    def __init__(
        self,
        blank_id: int,
        preserve_alignments: bool = False,
        compute_timestamps: bool = False,
        preserve_frame_confidence: bool = False,
        confidence_method_cfg: Optional[DictConfig] = None,
        ngram_lm_model: Optional[str | Path] = None,
        ngram_lm_alpha: float = 0.0,
    ):
        super().__init__()

        self.blank_id = blank_id
        self.preserve_alignments = preserve_alignments
        # we need timestamps to extract non-blank per-frame confidence
        self.compute_timestamps = compute_timestamps | preserve_frame_confidence
        self.preserve_frame_confidence = preserve_frame_confidence

        # set confidence calculation method
        self._init_confidence_method(confidence_method_cfg)

        # init ngram lm
        if ngram_lm_model is not None:
<<<<<<< HEAD
            self.ngram_lm_batch = FastNGramLM.from_arpa(lm_path=ngram_lm_model, vocab_size=self.blank_id)
=======
            self.ngram_lm_batch = FastNGramLM.from_file(lm_path=ngram_lm_model, vocab_size=self.blank_id)
>>>>>>> fb57728e
        else:
            self.ngram_lm_batch = None
        self.ngram_lm_alpha = ngram_lm_alpha
        self._repeated_symbols_allowed = True

    @typecheck()
    def forward(
        self,
        decoder_output: torch.Tensor,
        decoder_lengths: Optional[torch.Tensor],
    ):
        """Returns a list of hypotheses given an input batch of the encoder hidden embedding.
        Output token is generated auto-repressively.

        Args:
            decoder_output: A tensor of size (batch, timesteps, features) or (batch, timesteps) (each timestep is a label).
            decoder_lengths: list of int representing the length of each sequence
                output sequence.

        Returns:
            packed list containing batch number of sentences (Hypotheses).
        """

        input_decoder_lengths = decoder_lengths

        if decoder_lengths is None:
            logging.warning(_DECODER_LENGTHS_NONE_WARNING, mode=logging_mode.ONCE)
            decoder_lengths = torch.tensor(
                [decoder_output.shape[1]], dtype=torch.long, device=decoder_output.device
            ).expand(decoder_output.shape[0])

        # GreedyCTCInfer::forward(), by accident, works with
        # decoder_lengths on either CPU or GPU when decoder_output is
        # on GPU. For the sake of backwards compatibility, we also
        # allow decoder_lengths to be on the CPU device. In this case,
        # we simply copy the decoder_lengths from CPU to GPU. If both
        # tensors are already on the same device, this is a no-op.
        decoder_lengths = decoder_lengths.to(decoder_output.device)

        if decoder_output.ndim == 2:
            if self.ngram_lm_batch is not None:
                raise NotImplementedError
            hypotheses = self._greedy_decode_labels_batched(decoder_output, decoder_lengths)
        else:
            if self.ngram_lm_batch is None:
                hypotheses = self._greedy_decode_logprobs_batched(decoder_output, decoder_lengths)
            else:
                self.ngram_lm_batch.to(decoder_output.device)
                hypotheses = self._greedy_decode_logprobs_batched_lm(decoder_output, decoder_lengths)
        packed_result = pack_hypotheses(hypotheses, input_decoder_lengths)
        return (packed_result,)

    @torch.no_grad()
    def _greedy_decode_logprobs_batched(self, x: torch.Tensor, out_len: torch.Tensor):
        # x: [B, T, D]
        # out_len: [B]

        batch_size = x.shape[0]
        max_time = x.shape[1]

        predictions = x
        # In CTC greedy decoding, each output maximum likelihood token
        # is calculated independent of the other tokens.
        predictions_logprobs, predictions_labels = predictions.max(dim=-1)

        # Since predictions_logprobs is a padded matrix in the time
        # dimension, we consider invalid timesteps to be "blank".
        time_steps = torch.arange(max_time, device=x.device).unsqueeze(0).expand(batch_size, max_time)
        non_blank_ids_mask = torch.logical_and(predictions_labels != self.blank_id, time_steps < out_len.unsqueeze(1))
        # Sum the non-blank labels to compute the score of the
        # transcription. This follows from Eq. (3) of "Connectionist
        # Temporal Classification: Labelling Unsegmented Sequence Data
        # with Recurrent Neural Networks".
        scores = torch.where(non_blank_ids_mask, predictions_logprobs, 0.0).sum(axis=1)

        scores = scores.cpu()
        predictions_labels = predictions_labels.cpu()
        out_len = out_len.cpu()

        if self.preserve_alignments or self.preserve_frame_confidence:
            predictions = predictions.cpu()

        hypotheses = []

        # This mimics the for loop in GreedyCTCInfer::forward.
        for i in range(batch_size):
            hypothesis = rnnt_utils.Hypothesis(score=0.0, y_sequence=[], dec_state=None, timestep=[], last_token=None)
            hypothesis.score = scores[i]

            prediction_labels_no_padding = predictions_labels[i, : out_len[i]].tolist()

            assert predictions_labels.dtype == torch.int64
            hypothesis.y_sequence = prediction_labels_no_padding

            if self.preserve_alignments:
                hypothesis.alignments = (
                    predictions[i, : out_len[i], :].clone(),
                    predictions_labels[i, : out_len[i]].clone(),
                )
            if self.compute_timestamps:
                # TOOD: Could do this in a vectorized manner... Would
                # prefer to have nonzero_static, though, for sanity.
                # Or do a prefix sum on out_len
                hypothesis.timestep = torch.nonzero(non_blank_ids_mask[i], as_tuple=False)[:, 0].cpu().tolist()
            if self.preserve_frame_confidence:
                hypothesis.frame_confidence = self._get_confidence(predictions[i, : out_len[i], :])

            hypotheses.append(hypothesis)

        return hypotheses

    @torch.no_grad()
    def _greedy_decode_labels_batched(self, x: torch.Tensor, out_len: torch.Tensor):
        """
        This does greedy decoding in the case where you have already found the
        most likely token at each timestep.
        """
        # x: [B, T]
        # out_len: [B]

        batch_size = x.shape[0]
        max_time = x.shape[1]

        predictions_labels = x
        time_steps = torch.arange(max_time, device=x.device).unsqueeze(0).expand(batch_size, max_time)
        non_blank_ids_mask = torch.logical_and(predictions_labels != self.blank_id, time_steps < out_len.unsqueeze(1))
        predictions_labels = predictions_labels.cpu()
        out_len = out_len.cpu()

        hypotheses = []

        for i in range(batch_size):
            hypothesis = rnnt_utils.Hypothesis(score=0.0, y_sequence=[], dec_state=None, timestep=[], last_token=None)
            hypothesis.y_sequence = predictions_labels[i, : out_len[i]].tolist()
            hypothesis.score = -1.0

            if self.preserve_alignments:
                raise ValueError(
                    "Requested for alignments, but predictions provided were labels, not log probabilities."
                )
            if self.compute_timestamps:
                # TOOD: Could do this in a vectorized manner... Would
                # prefer to have nonzero_static, though, for sanity.
                # Or do a prefix sum on out_len
                hypothesis.timestep = torch.nonzero(non_blank_ids_mask[i], as_tuple=False)[:, 0].cpu().tolist()
            if self.preserve_frame_confidence:
                raise ValueError(
                    "Requested for per-frame confidence, but predictions provided were labels, not log probabilities."
                )

            hypotheses.append(hypothesis)

        return hypotheses

    @torch.no_grad()
    def _greedy_decode_logprobs_batched_lm(self, x: torch.Tensor, out_len: torch.Tensor):
        # x: [B, T, D]
        # out_len: [B]

        batch_size = x.shape[0]
        max_time = x.shape[1]

        device = x.device
        log_probs = x
        float_dtype = log_probs.dtype

        batch_lm_states = self.ngram_lm_batch.get_init_states(batch_size=batch_size, bos=True)
        batch_indices = torch.arange(batch_size, device=device, dtype=torch.long)
        predictions_labels = torch.zeros([batch_size, max_time], device=device, dtype=torch.long)
        last_labels = torch.full([batch_size], fill_value=self.blank_id, device=device, dtype=torch.long)
        predictions_logprobs = torch.zeros([batch_size, max_time], device=device, dtype=float_dtype)
        for i in range(max_time):
            lm_scores, batch_lm_states_candidates = self.ngram_lm_batch.advance(states=batch_lm_states)
            lm_scores = lm_scores.to(dtype=float_dtype)

            labels = torch.argmax(log_probs[:, i], dim=-1)
            # lm_scores[batch_indices[last_labels != self.blank_id], last_labels[last_labels != self.blank_id]] = 0.0
            labels_w_lm = (log_probs[:, i, :-1] + self.ngram_lm_alpha * lm_scores).argmax(dim=-1)
            if self._repeated_symbols_allowed:
                # is_blank = (labels == self.blank_id)
                # torch.where(is_blank, labels, labels_w_lm, out=labels)
<<<<<<< HEAD
                blank_or_repeated = ((labels == self.blank_id) | (labels == last_labels) | (labels_w_lm == last_labels))
=======
                blank_or_repeated = (labels == self.blank_id) | (labels == last_labels) | (labels_w_lm == last_labels)
>>>>>>> fb57728e
                torch.where(blank_or_repeated, labels, labels_w_lm, out=labels)
                blank_or_repeated = (labels == self.blank_id) | (labels == last_labels)
                torch.where(
                    blank_or_repeated,
                    batch_lm_states,
                    batch_lm_states_candidates[batch_indices, labels * ~blank_or_repeated],
                    out=batch_lm_states,
                )
            else:
                blank_mask = labels == self.blank_id
                torch.where(blank_mask, labels, labels_w_lm, out=labels)
                torch.where(
                    blank_mask,
                    batch_lm_states,
                    batch_lm_states_candidates[batch_indices, labels * ~blank_mask],
                    out=batch_lm_states,
                )
            predictions_labels[:, i] = labels
            # TODO: logprobs
            last_labels = labels

        # In CTC greedy decoding, each output maximum likelihood token
        # is calculated independent of the other tokens.
        # predictions_logprobs, predictions_labels = predictions.max(dim=-1)

        # Since predictions_logprobs is a padded matrix in the time
        # dimension, we consider invalid timesteps to be "blank".
        time_steps = torch.arange(max_time, device=x.device).unsqueeze(0).expand(batch_size, max_time)
        non_blank_ids_mask = torch.logical_and(predictions_labels != self.blank_id, time_steps < out_len.unsqueeze(1))
        # Sum the non-blank labels to compute the score of the
        # transcription. This follows from Eq. (3) of "Connectionist
        # Temporal Classification: Labelling Unsegmented Sequence Data
        # with Recurrent Neural Networks".
        scores = torch.where(non_blank_ids_mask, predictions_logprobs, 0.0).sum(axis=1)

        scores = scores.cpu()
        predictions_labels = predictions_labels.cpu()
        out_len = out_len.cpu()

        predictions = log_probs
        if self.preserve_alignments or self.preserve_frame_confidence:
            predictions = predictions.cpu()

        hypotheses = []

        # This mimics the for loop in GreedyCTCInfer::forward.
        for i in range(batch_size):
            hypothesis = rnnt_utils.Hypothesis(score=0.0, y_sequence=[], dec_state=None, timestep=[], last_token=None)
            hypothesis.score = scores[i]

            prediction_labels_no_padding = predictions_labels[i, : out_len[i]].tolist()

            assert predictions_labels.dtype == torch.int64
            hypothesis.y_sequence = prediction_labels_no_padding

            if self.preserve_alignments:
                hypothesis.alignments = (
                    predictions[i, : out_len[i], :].clone(),
                    predictions_labels[i, : out_len[i]].clone(),
                )
            if self.compute_timestamps:
                # TOOD: Could do this in a vectorized manner... Would
                # prefer to have nonzero_static, though, for sanity.
                # Or do a prefix sum on out_len
                hypothesis.timestep = torch.nonzero(non_blank_ids_mask[i], as_tuple=False)[:, 0].cpu().tolist()
            if self.preserve_frame_confidence:
                hypothesis.frame_confidence = self._get_confidence(predictions[i, : out_len[i], :])

            hypotheses.append(hypothesis)

        return hypotheses

    def __call__(self, *args, **kwargs):
        return self.forward(*args, **kwargs)



@dataclass
class GreedyCTCInferConfig:
    preserve_alignments: bool = False
    compute_timestamps: bool = False
    preserve_frame_confidence: bool = False
    confidence_method_cfg: Optional[ConfidenceMethodConfig] = field(default_factory=lambda: ConfidenceMethodConfig())

    ngram_lm_model: Optional[str] = None
    ngram_lm_alpha: float = 0.0

    def __post_init__(self):
        # OmegaConf.structured ensures that post_init check is always executed
        self.confidence_method_cfg = OmegaConf.structured(
            self.confidence_method_cfg
            if isinstance(self.confidence_method_cfg, ConfidenceMethodConfig)
            else ConfidenceMethodConfig(**self.confidence_method_cfg)
        )<|MERGE_RESOLUTION|>--- conflicted
+++ resolved
@@ -381,11 +381,7 @@
 
         # init ngram lm
         if ngram_lm_model is not None:
-<<<<<<< HEAD
-            self.ngram_lm_batch = FastNGramLM.from_arpa(lm_path=ngram_lm_model, vocab_size=self.blank_id)
-=======
             self.ngram_lm_batch = FastNGramLM.from_file(lm_path=ngram_lm_model, vocab_size=self.blank_id)
->>>>>>> fb57728e
         else:
             self.ngram_lm_batch = None
         self.ngram_lm_alpha = ngram_lm_alpha
@@ -567,11 +563,7 @@
             if self._repeated_symbols_allowed:
                 # is_blank = (labels == self.blank_id)
                 # torch.where(is_blank, labels, labels_w_lm, out=labels)
-<<<<<<< HEAD
                 blank_or_repeated = ((labels == self.blank_id) | (labels == last_labels) | (labels_w_lm == last_labels))
-=======
-                blank_or_repeated = (labels == self.blank_id) | (labels == last_labels) | (labels_w_lm == last_labels)
->>>>>>> fb57728e
                 torch.where(blank_or_repeated, labels, labels_w_lm, out=labels)
                 blank_or_repeated = (labels == self.blank_id) | (labels == last_labels)
                 torch.where(
