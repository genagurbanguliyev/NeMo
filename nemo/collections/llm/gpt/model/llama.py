--- conflicted
+++ resolved
@@ -21,11 +21,11 @@
 
 import torch
 import torch.nn.functional as F
-<<<<<<< HEAD
+
 from megatron.core.tokenizers import MegatronTokenizerBase
-=======
+
 import yaml
->>>>>>> 53d28d61
+
 from torch import nn
 
 from nemo.collections.llm.gpt.model.base import GPTConfig, GPTModel, torch_dtype_from_mcore_config
