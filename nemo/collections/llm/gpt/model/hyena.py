# Copyright (c) 2024, NVIDIA CORPORATION.  All rights reserved.
#
# Licensed under the Apache License, Version 2.0 (the "License");
# you may not use this file except in compliance with the License.
# You may obtain a copy of the License at
#
#     http://www.apache.org/licenses/LICENSE-2.0
#
# Unless required by applicable law or agreed to in writing, software
# distributed under the License is distributed on an "AS IS" BASIS,
# WITHOUT WARRANTIES OR CONDITIONS OF ANY KIND, either express or implied.
# See the License for the specific language governing permissions and
# limitations under the License.

from dataclasses import dataclass
from pathlib import Path
from typing import Callable, Literal, Optional

import torch

from nemo.utils import logging

try:
    from megatron.core import parallel_state
    from megatron.core.models.hyena import HyenaModel as MCoreHyenaModel
    from megatron.core.models.hyena.hyena_layer_specs import hyena_stack_spec

    HAVE_MEGATRON_CORE_OR_TE = True

except (ImportError, ModuleNotFoundError):
<<<<<<< HEAD
    logging.warning(
        "The package `megatron.core` was not imported in this environment which is needed for Hyena models."
    )
=======
    logging.warning("The package `megatron.core` was not imported in this environment which is needed for Hyena models.")
>>>>>>> 912172ab
    HAVE_MEGATRON_CORE_OR_TE = False

########## Temporary experimental code ##########
import yaml
from megatron.core.transformer.transformer_config import TransformerConfig

from nemo.collections.llm.gpt.model.base import GPTModel, gpt_data_step
from nemo.lightning import get_vocab_size, io, teardown


class DotDict(dict):
    """A dictionary that supports dot notation for accessing keys."""

    def __getattr__(self, attr):
        return self.get(attr)

    def __setattr__(self, key, value):
        self[key] = value

    def __delattr__(self, item):
        del self[item]


def load_yaml_as_dotdict(filepath):
    with open(filepath, 'r') as file:
        yaml_content = yaml.safe_load(file)

    # Recursively convert dictionary to DotDict and replace "-" with "_"
    return dict_to_dotdict(yaml_content)


def dict_to_dotdict(d):
    """Convert a dictionary into a DotDict recursively and replace '-' with '_' in keys."""
    if not isinstance(d, dict):
        return d

    transformed_dict = {}
    for k, v in d.items():
        # Replace "-" with "_" in the key
        new_key = k.replace('-', '_')
        transformed_dict[new_key] = dict_to_dotdict(v)

    return DotDict(transformed_dict)


GLOBAL_CONFIG = load_yaml_as_dotdict('/opt/NeMo/nemo/collections/llm/gpt/model/7b.yml')
#################################################


def hyena_forward_step(model, batch) -> torch.Tensor:

    forward_args = {
        "input_ids": batch["tokens"],
        "position_ids": batch["position_ids"],
        "labels": batch["labels"],
    }
    forward_args["attention_mask"] = None
    return model(**forward_args)


@dataclass
class HyenaConfig(TransformerConfig, io.IOMixin):
    # From megatron.core.models.hyena.hyena_model.HyenaModel
    fp16_lm_cross_entropy: bool = False
    parallel_output: bool = True
    share_embeddings_and_output_weights: bool = False
    params_dtype: torch.dtype = torch.bfloat16
    fp16: bool = False
    bf16: bool = True
    num_layers: int = 2
    num_attention_heads: int = 8
    hybrid_attention_ratio: float = 0.0
    hybrid_mlp_ratio: float = 0.0
    hybrid_override_pattern: str = None
    post_process: bool = True
    pre_process: bool = True
    seq_length: int = 2048
    position_embedding_type: Literal['learned_absolute', 'rope', 'none'] = 'rope'
    rotary_percent: float = 1.0
    rotary_base: int = 10000
    seq_len_interpolation_factor: Optional[float] = None
    apply_rope_fusion: bool = True
    make_vocab_size_divisible_by: int = 128
    gated_linear_unit: bool = False
    fp32_residual_connections: bool = True
    normalization: str = 'RMSNorm'
    add_bias_linear: bool = False
    hidden_dropout: float = 0.0
    attention_dropout: float = 0.0
    layernorm_epsilon: float = 1e-6
    # TODO: Move this to better places?
    get_attention_mask_from_fusion: bool = False

    forward_step_fn: Callable = hyena_forward_step
    data_step_fn: Callable = gpt_data_step
    tokenizer_model_path: str = None

    def configure_model(self, tokenizer) -> "MCoreHyenaModel":
        self.hyena = GLOBAL_CONFIG
        model = MCoreHyenaModel(
            self,
            hyena_stack_spec=hyena_stack_spec,
            vocab_size=get_vocab_size(self, tokenizer.vocab_size, self.make_vocab_size_divisible_by),
            max_sequence_length=self.seq_length,
            hybrid_override_pattern=self.hybrid_override_pattern,
            position_embedding_type=self.position_embedding_type,
            rotary_percent=self.rotary_percent,
            rotary_base=self.rotary_base,
            seq_len_interpolation_factor=self.seq_len_interpolation_factor,
            pre_process=parallel_state.is_pipeline_first_stage(),
            post_process=parallel_state.is_pipeline_last_stage(),
            share_embeddings_and_output_weights=True,
        )
        return model


@io.model_importer(GPTModel, "pytorch")
class PyTorchHyenaImporter(io.ModelConnector["GPTModel", GPTModel]):

    def __new__(cls, path: str, model_config=None):
        instance = super().__new__(cls, path)
        instance.model_config = model_config
        return instance

    def init(self) -> GPTModel:

        return GPTModel(self.config, tokenizer=self.tokenizer)

    def apply(self, output_path: Path) -> Path:

        source = torch.load(str(self), map_location='cpu')
        if 'model' in source:
            source = source['model']

        class ModelState:
            def __init__(self, state_dict, num_layers):
                self.num_layers = num_layers
                state_dict = self.transform_source_dict(state_dict)
                self._state_dict = state_dict

            def state_dict(self):
                return self._state_dict

            def to(self, dtype):
                for k, v in self._state_dict.items():
                    if "_extra" not in k:
                        if v.dtype != dtype:
                            logging.warning(f"Converting {k} from {v.dtype} (source model) to {dtype} (target model)")
                        self._state_dict[k] = v.to(dtype)

            def transform_source_dict(self, source):
                import re

                layer_map = {i + 2: i for i in range(self.num_layers)}
                layer_map[self.num_layers + 3] = self.num_layers + 1
                updated_data = {}

                for key in list(source.keys()):
                    if "_extra" in key:
                        source.pop(key)
                    else:
                        match = re.search(r'sequential\.(\d+)', key)
                        if match:
                            original_layer_num = int(match.group(1))
                            if original_layer_num in layer_map:
                                # Create the updated key by replacing the layer number
                                new_key = re.sub(rf'\b{original_layer_num}\b', str(layer_map[original_layer_num]), key)
                                updated_data[new_key] = source[key]
                            else:
                                # Keep the key unchanged if no mapping exists
                                updated_data[key] = source[key]
                        else:
                            updated_data[key] = source[key]

                return updated_data

        source = ModelState(source, self.config.num_layers)
        target = self.init()
        trainer = self.nemo_setup(target, ckpt_async_save=False)
        source.to(self.config.params_dtype)
        target.to(self.config.params_dtype)
        self.convert_state(source, target)
        self.nemo_save(output_path, trainer)

        logging.info(f"Converted Hyena model to Nemo, model saved to {output_path}")

        teardown(trainer, target)
        del trainer, target

        return output_path

    def convert_state(self, source, target):

        mapping = {}
        te_enabled = True
        scale_or_weight = 'weight'
        mapping['sequential.0.word_embeddings.weight'] = 'embedding.word_embeddings.weight'
        mapping[f'sequential.{len(self.config.hybrid_override_pattern)+1}.norm.{scale_or_weight}'] = (
            'decoder.final_norm.weight'
        )
        for i, symbol in enumerate(self.config.hybrid_override_pattern):
            if te_enabled:
                mapping[f'sequential.{i}.pre_mlp_layernorm.{scale_or_weight}'] = (
                    f'decoder.layers.{i}.mlp.linear_fc1.layer_norm_weight'
                )
            else:
                mapping[f'sequential.{i}.pre_mlp_layernorm.{scale_or_weight}'] = (
                    f'decoder.layers.{i}.pre_mlp_layernorm.weight'
                )
            mapping[f'sequential.{i}.mlp.w3.weight'] = f'decoder.layers.{i}.mlp.linear_fc2.weight'

            if symbol != '*':
                if te_enabled:
                    mapping[f'sequential.{i}.input_layernorm.{scale_or_weight}'] = (
                        f'decoder.layers.{i}.mixer.dense_projection.layer_norm_weight'
                    )
                else:
                    mapping[f'sequential.{i}.input_layernorm.{scale_or_weight}'] = f'decoder.layers.{i}.norm.weight'

                mapping[f'sequential.{i}.mixer.dense_projection.weight'] = (
                    f'decoder.layers.{i}.mixer.dense_projection.weight'
                )
                mapping[f'sequential.{i}.mixer.hyena_proj_conv.short_conv_weight'] = (
                    f'decoder.layers.{i}.mixer.hyena_proj_conv.short_conv_weight'
                )
                mapping[f'sequential.{i}.mixer.dense.weight'] = f'decoder.layers.{i}.mixer.dense.weight'
                mapping[f'sequential.{i}.mixer.dense.bias'] = f'decoder.layers.{i}.mixer.dense.bias'

                if symbol == 'S':
                    mapping[f'sequential.{i}.mixer.mixer.short_conv.short_conv_weight'] = (
                        f'decoder.layers.{i}.mixer.mixer.short_conv.short_conv_weight'
                    )

                elif symbol == 'D':
                    mapping[f'sequential.{i}.mixer.mixer.conv_bias'] = f'decoder.layers.{i}.mixer.mixer.conv_bias'
                    mapping[f'sequential.{i}.mixer.mixer.filter.h'] = f'decoder.layers.{i}.mixer.mixer.filter.h'
                    mapping[f'sequential.{i}.mixer.mixer.filter.decay'] = (
                        f'decoder.layers.{i}.mixer.mixer.filter.decay'
                    )

                elif symbol == 'H':
                    mapping[f'sequential.{i}.mixer.mixer.conv_bias'] = f'decoder.layers.{i}.mixer.mixer.conv_bias'
                    mapping[f'sequential.{i}.mixer.mixer.filter.gamma'] = (
                        f'decoder.layers.{i}.mixer.mixer.filter.gamma'
                    )
                    mapping[f'sequential.{i}.mixer.mixer.filter.R'] = f'decoder.layers.{i}.mixer.mixer.filter.R'
                    mapping[f'sequential.{i}.mixer.mixer.filter.p'] = f'decoder.layers.{i}.mixer.mixer.filter.p'

            elif symbol == '*':
                if te_enabled:
                    mapping[f'sequential.{i}.input_layernorm.{scale_or_weight}'] = (
                        f'decoder.layers.{i}.self_attention.linear_qkv.layer_norm_weight'
                    )
                else:
                    mapping[f'sequential.{i}.input_layernorm.{scale_or_weight}'] = (
                        f'decoder.layers.{i}.input_layernorm.weight'
                    )

                mapping[f'sequential.{i}.mixer.dense_projection.weight'] = (
                    f'decoder.layers.{i}.self_attention.linear_qkv.weight'
                )
                mapping[f'sequential.{i}.mixer.dense.weight'] = f'decoder.layers.{i}.self_attention.linear_proj.weight'
                mapping[f'sequential.{i}.mixer.dense.bias'] = f'decoder.layers.{i}.self_attention.linear_proj.bias'
            else:
                raise ValueError(f'Unknown symbol: {symbol}')

        return io.apply_transforms(source, target, mapping=mapping, transforms=[_import_linear_fc1])

    @property
    def tokenizer(self):
        from nemo.collections.nlp.modules.common.tokenizer_utils import get_nmt_tokenizer

        tokenizer = get_nmt_tokenizer(
            library=self.model_config.tokenizer_library,
        )

        return tokenizer

    @property
    def config(self) -> HyenaConfig:
        return self.model_config


@io.state_transform(
    source_key=("sequential.*.mlp.w1.weight", "sequential.*.mlp.w2.weight"),
    target_key="decoder.layers.*.mlp.linear_fc1.weight",
)
def _import_linear_fc1(w1, w2):
    return torch.cat((w1, w2), axis=0)


@io.model_importer(GPTModel, "pytorch")
class PyTorchHyenaImporter(io.ModelConnector["GPTModel", GPTModel]):

    def __new__(cls, path: str, model_config=None):
        instance = super().__new__(cls, path)
        instance.model_config = model_config
        return instance

    def init(self) -> GPTModel:

        return GPTModel(self.config, tokenizer=self.tokenizer)

    def apply(self, output_path: Path) -> Path:

        source = torch.load(str(self), map_location='cpu')
        if 'model' in source:
            source = source['model']

        class ModelState:
            def __init__(self, state_dict, num_layers):
                self.num_layers = num_layers
                state_dict = self.transform_source_dict(state_dict)
                self._state_dict = state_dict

            def state_dict(self):
                return self._state_dict

            def to(self, dtype):
                for k, v in self._state_dict.items():
                    if "_extra" not in k:
                        if v.dtype != dtype:
                            logging.warning(f"Converting {k} from {v.dtype} (source model) to {dtype} (target model)")
                        self._state_dict[k] = v.to(dtype)
            def transform_source_dict(self, source):
                import re
                layer_map = {i+2:i for i in range(self.num_layers)}
                layer_map[self.num_layers+3] = self.num_layers+1
                updated_data = {}

                for key in list(source.keys()):
                    if "_extra" in key:
                        source.pop(key)
                    else:
                        match = re.search(r'sequential\.(\d+)', key)
                        if match:
                            original_layer_num = int(match.group(1))
                            if original_layer_num in layer_map:
                                # Create the updated key by replacing the layer number
                                new_key = re.sub(rf'\b{original_layer_num}\b', str(layer_map[original_layer_num]), key)
                                updated_data[new_key] = source[key]
                            else:
                                # Keep the key unchanged if no mapping exists
                                updated_data[key] = source[key]
                        else:
                            updated_data[key] = source[key]

                return updated_data
    
        source = ModelState(source, self.config.num_layers)
        target = self.init()
        trainer = self.nemo_setup(target, ckpt_async_save=False)
        source.to(self.config.params_dtype)
        target.to(self.config.params_dtype)
        self.convert_state(source, target)
        self.nemo_save(output_path, trainer)

        logging.info(f"Converted Hyena model to Nemo, model saved to {output_path}")

        teardown(trainer, target)
        del trainer, target

        return output_path
    
    def convert_state(self, source, target):

        mapping = {}
        te_enabled = True
        scale_or_weight = 'weight'
        mapping['sequential.0.word_embeddings.weight'] = 'embedding.word_embeddings.weight'
        mapping[f'sequential.{len(self.config.hybrid_override_pattern)+1}.norm.{scale_or_weight}'] = 'decoder.final_norm.weight'
        for i, symbol in enumerate(self.config.hybrid_override_pattern):
            if te_enabled:
                mapping[f'sequential.{i}.pre_mlp_layernorm.{scale_or_weight}'] = f'decoder.layers.{i}.mlp.linear_fc1.layer_norm_weight'
            else:
                mapping[f'sequential.{i}.pre_mlp_layernorm.{scale_or_weight}'] = f'decoder.layers.{i}.pre_mlp_layernorm.weight'
            mapping[f'sequential.{i}.mlp.w3.weight'] = f'decoder.layers.{i}.mlp.linear_fc2.weight'

            if symbol != '*':
                if te_enabled:
                    mapping[f'sequential.{i}.input_layernorm.{scale_or_weight}'] = f'decoder.layers.{i}.mixer.dense_projection.layer_norm_weight'
                else:
                    mapping[f'sequential.{i}.input_layernorm.{scale_or_weight}'] = f'decoder.layers.{i}.norm.weight'

                mapping[f'sequential.{i}.mixer.dense_projection.weight'] = f'decoder.layers.{i}.mixer.dense_projection.weight'
                mapping[f'sequential.{i}.mixer.hyena_proj_conv.short_conv_weight'] = f'decoder.layers.{i}.mixer.hyena_proj_conv.short_conv_weight'
                mapping[f'sequential.{i}.mixer.dense.weight'] = f'decoder.layers.{i}.mixer.dense.weight'
                mapping[f'sequential.{i}.mixer.dense.bias'] = f'decoder.layers.{i}.mixer.dense.bias'
                
                if symbol == 'S':
                    mapping[f'sequential.{i}.mixer.mixer.short_conv.short_conv_weight'] = f'decoder.layers.{i}.mixer.mixer.short_conv.short_conv_weight'
                    
                elif symbol == 'D':
                    mapping[f'sequential.{i}.mixer.mixer.conv_bias'] = f'decoder.layers.{i}.mixer.mixer.conv_bias'
                    mapping[f'sequential.{i}.mixer.mixer.filter.h'] = f'decoder.layers.{i}.mixer.mixer.filter.h'
                    mapping[f'sequential.{i}.mixer.mixer.filter.decay'] = f'decoder.layers.{i}.mixer.mixer.filter.decay'

                elif symbol == 'H':
                    mapping[f'sequential.{i}.mixer.mixer.conv_bias'] = f'decoder.layers.{i}.mixer.mixer.conv_bias'
                    mapping[f'sequential.{i}.mixer.mixer.filter.gamma'] = f'decoder.layers.{i}.mixer.mixer.filter.gamma'
                    mapping[f'sequential.{i}.mixer.mixer.filter.R'] = f'decoder.layers.{i}.mixer.mixer.filter.R'
                    mapping[f'sequential.{i}.mixer.mixer.filter.p'] = f'decoder.layers.{i}.mixer.mixer.filter.p'
                    
            elif symbol == '*':
                if te_enabled:
                    mapping[f'sequential.{i}.input_layernorm.{scale_or_weight}'] = f'decoder.layers.{i}.self_attention.linear_qkv.layer_norm_weight'
                else:
                    mapping[f'sequential.{i}.input_layernorm.{scale_or_weight}'] = f'decoder.layers.{i}.input_layernorm.weight'

                mapping[f'sequential.{i}.mixer.dense_projection.weight'] = f'decoder.layers.{i}.self_attention.linear_qkv.weight'
                mapping[f'sequential.{i}.mixer.dense.weight'] = f'decoder.layers.{i}.self_attention.linear_proj.weight'
                mapping[f'sequential.{i}.mixer.dense.bias'] = f'decoder.layers.{i}.self_attention.linear_proj.bias'
            else:
                raise ValueError(f'Unknown symbol: {symbol}')
            
        return io.apply_transforms(source, target, mapping=mapping, transforms=[_import_linear_fc1])

    @property
    def tokenizer(self):
        from nemo.collections.nlp.modules.common.tokenizer_utils import get_nmt_tokenizer

        tokenizer = get_nmt_tokenizer(
            library=self.model_config.tokenizer_library,
        )

        return tokenizer

    @property
    def config(self) -> HyenaConfig:
        return self.model_config

@io.state_transform(
    source_key=("sequential.*.mlp.w1.weight", "sequential.*.mlp.w2.weight"),
    target_key="decoder.layers.*.mlp.linear_fc1.weight",
)
def _import_linear_fc1(w1, w2):
    return torch.cat((w1, w2), axis=0)

@dataclass
class HyenaTestConfig(HyenaConfig):
    hybrid_override_pattern: str = "SDH*"
    num_layers: int = 4
    seq_length: int = 8192
    hidden_size: int = 4096
    make_vocab_size_divisible_by: int = 8
    tokenizer_library: str = 'byte-level'
    mapping_type: str = "base"
    ffn_hidden_size: int = 11008
    gated_linear_unit: bool = True
    num_attention_heads: int = 32
    use_cpu_initialization: bool = False
    hidden_dropout: float = 0.0
    attention_dropout: float = 0.0
    params_dtype: torch.dtype = torch.bfloat16
    normalization: str = "RMSNorm"
    add_qkv_bias: bool = False
    add_bias_linear: bool = False
    layernorm_epsilon: float = 1e-6
    fp8: str = 'hybrid'
    fp8_amax_history_len: int = 16
    fp8_amax_compute_algo: str = "max"


@dataclass
class Hyena7bConfig(HyenaConfig):
    hybrid_override_pattern: str = "SDH*SHDSDH*SDHSDH*SDHSDH*SDHSDH*"
    num_layers: int = 32
    seq_length: int = 8192
    hidden_size: int = 4096
    make_vocab_size_divisible_by: int = 8
    tokenizer_library: str = 'byte-level'
    mapping_type: str = "base"
    ffn_hidden_size: int = 11008
    gated_linear_unit: bool = True
    num_attention_heads: int = 32
    use_cpu_initialization: bool = False
    hidden_dropout: float = 0.0
    attention_dropout: float = 0.0
    params_dtype: torch.dtype = torch.bfloat16
    normalization: str = "RMSNorm"
    add_qkv_bias: bool = False
    add_bias_linear: bool = False
    layernorm_epsilon: float = 1e-6
    fp8: str = 'hybrid'
    fp8_amax_history_len: int = 16
    fp8_amax_compute_algo: str = "max"


__all__ = [
    "HyenaConfig",
    "Hyena7bConfig",
    "HyenaTestConfig",
]<|MERGE_RESOLUTION|>--- conflicted
+++ resolved
@@ -28,13 +28,10 @@
     HAVE_MEGATRON_CORE_OR_TE = True
 
 except (ImportError, ModuleNotFoundError):
-<<<<<<< HEAD
     logging.warning(
         "The package `megatron.core` was not imported in this environment which is needed for Hyena models."
     )
-=======
-    logging.warning("The package `megatron.core` was not imported in this environment which is needed for Hyena models.")
->>>>>>> 912172ab
+
     HAVE_MEGATRON_CORE_OR_TE = False
 
 ########## Temporary experimental code ##########
