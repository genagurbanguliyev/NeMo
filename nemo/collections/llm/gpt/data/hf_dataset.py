# Copyright (c) 2025, NVIDIA CORPORATION.  All rights reserved.
#
# Licensed under the Apache License, Version 2.0 (the "License");
# you may not use this file except in compliance with the License.
# You may obtain a copy of the License at
#
#     http://www.apache.org/licenses/LICENSE-2.0
#
# Unless required by applicable law or agreed to in writing, software
# distributed under the License is distributed on an "AS IS" BASIS,
# WITHOUT WARRANTIES OR CONDITIONS OF ANY KIND, either express or implied.
# See the License for the specific language governing permissions and
# limitations under the License.

import os
import re
from functools import partial
from typing import Dict

import lightning.pytorch as pl
import numpy as np
import torch
import torch.distributed as dist
from datasets import Dataset, DatasetDict, load_dataset
from torch.utils.data import DataLoader

from nemo.collections.llm.gpt.data.hf_dataset_packed_sequence import HFDatasetPackedSequenceHelper
from nemo.utils import logging


def clean_split(name):
    """removes split from name

    Args:
        name (str): partition name (e.g. "train[:100]")

    Returns:
        str: return partition name without any selector (e.g. "train").
    """
    if "[" in name:
        name = name.split("[")[0]
    if '+' in name:
        name = name.split('+')[0]
    return name


def make_dataset_splits(dataset, split, split_aliases):
    """
    Given a dataset (e.g. from datasets.load_dataset or datasets.Dataset.from_dict) it
    returns a dictionary containing the corresponding dataset splits.

    For example:

    $ ds = load_dataset("dataset-id")
    $ ans = make_dataset_splits(ds)

    # `ds` contains the following
    $ print(ds)
    > DatasetDict({
    >    train: Dataset({
    >        features: ['id', 'title', 'context', 'question', 'answers'],
    >        num_rows: 87599
    >    })
    >    validation: Dataset({
    >        features: ['id', 'title', 'context', 'question', 'answers'],
    >        num_rows: 10570
    >    })
    > })

    # In this case the value of `ans` (returned value) will be:
    $ print(ans)
    > {
    >    "train": Dataset .. (with 87599 rows),
    >    "val": Dataset .. (with 10570 rows),
    > }
    """
    valid_split_names = ["train", "test", "val"]
    dataset_splits = {_split: None for _split in valid_split_names}

    alias_to_split = {}
    for split_name, _split_aliases in split_aliases.items():
        assert split_name in valid_split_names
        for alias in _split_aliases:
            alias_to_split[alias] = split_name
    for name in valid_split_names:
        alias_to_split[name] = name

    if isinstance(dataset, Dataset):
        assert isinstance(split, str), "Expected split to be a string, but got {}".format(type(split))
        split = clean_split(split)
        split = alias_to_split[split]
        dataset_splits[split] = dataset
    elif isinstance(dataset, DatasetDict):
        dataset_split_names = dataset.keys()
        logging.info("HF dataset has the following splits: {}".format(dataset_split_names))
        for alias_split_name, split in dataset.items():
            split_name = alias_to_split[alias_split_name]
            assert dataset_splits[split_name] is None
            dataset_splits[split_name] = split
    elif isinstance(split, list):
        logging.info("Loaded HF dataset will use {} splits.".format(split))
        assert isinstance(dataset, list)
        for i, alias_split_name in enumerate(map(clean_split, split)):
            split_name = alias_to_split[alias_split_name]
            assert dataset_splits[split_name] is None
            dataset_splits[split_name] = dataset[i]
    elif isinstance(split, str):
        logging.info("Loaded HF dataset has a single split.")
        assert not isinstance(dataset, list)
        alias_split_name = split
        if "+" in alias_split_name:
            raise ValueError("Split concatenation not supported")
        elif "[" in alias_split_name:
            alias_split_name = alias_split_name.split("[")[0]
        split_name = alias_to_split[alias_split_name]
        assert dataset_splits[split_name] is None
        dataset_splits[split_name] = dataset
    else:
        raise ValueError("Expected split name to be None, str or a list")

    assert set(valid_split_names) == set(dataset_splits.keys()), dataset_splits.keys()
    num_init_splits = sum(map(lambda x: x is not None, dataset_splits.values()))
    assert num_init_splits > 0, "Expected at least one split to have been initialized {}".format(num_init_splits)
    return dataset_splits


def has_dist_env_init_or_rank_env_var():
    """returns whether it runs on a dist-environment"""
    return dist.is_initialized() or int(os.environ.get('WORLD_SIZE', '0')) > 1


def batchify(tensor):
    """Ensures that the input tensor has at least two dimensions by adding an extra batch dimension if necessary.

    Parameters
    ----------
    tensor : torch.Tensor
        The input tensor to be batchified.

    Returns
    -------
    torch.Tensor
        The tensor with an extra dimension added if it was originally 1-dimensional.
        Otherwise, the tensor is returned as-is.
    """
    if tensor.ndim == 1:
        return tensor.unsqueeze_(0)
    return tensor


def extract_key_from_dicts(batch, key):
    """Extracts the value of the given key from each dictionary in a list of dictionaries.

    Parameters
    ----------
    batch : List[dict]
        A list of dictionaries.
    key : str
        The key whose values are to be extracted from each dictionary.

    Returns
    -------
    List
        A list of values associated with the specified key, in the same order as
        the dictionaries in the input batch.
    """
    return list(map(lambda x: x[key], batch))


def pad_within_micro(batch, pad_token_id, pad_seq_len_divisible=None):
    """Pads each list in a batch of lists to the same length with a specified token.

    Parameters
    ----------
    batch : List[List[int]]
        A batch of sequences (e.g., token IDs), where each sequence is a list of integers.
    pad_token_id : int
        The token ID to use for padding shorter sequences.
    pad_seq_len_divisible : int
        The value to use for padding sequence length so that it is divisible by pad_seq_len_divisible.
    Returns
    -------
    List[List[int]]
        A batch of sequences where each inner list has been padded with the pad token
        to match the length of the longest sequence in the batch.
    """
    max_len = max(map(len, batch))
    if pad_seq_len_divisible:
        max_len = (pad_seq_len_divisible - max_len % pad_seq_len_divisible) + max_len
    return [item + [pad_token_id] * (max_len - len(item)) for item in batch]


class HFDatasetDataModule(pl.LightningDataModule):
    """A PyTorch Lightning DataModule for loading and managing datasets from the `datasets` library.

    Args:
        path_or_dataset (str | Dataset | DatasetDict): The dataset name from HF or a preloaded dataset.
        split (str | list, optional): The dataset split(s) to load (e.g., "train" or ["train", "validation"]).
            Defaults to None.
        collate_fn (callable, optional): Custom function for batching data; defaults to a padding-based collation.
            Defaults to None.
        num_workers (int, optional): Number of workers for data loading. Defaults to 2.
        pin_memory (bool, optional): Whether to use pinned memory for faster GPU transfers. Defaults to True.
        persistent_workers (bool, optional): Whether to keep worker threads alive between epochs. Defaults to True.
        seq_length (int, optional): Maximum sequence length for tokenized inputs. Defaults to 1024.
        micro_batch_size (int, optional): Batch size per device. Defaults to 2.
        pad_token_id (int, optional): Token ID used for padding sequences. Defaults to 0.
        use_dist_sampler (bool, optional): Whether to enable distributed sampling. Defaults to False.
        train_aliases (list, optional): Alternative names for the training split. Defaults to ["train", "training"].
        test_aliases (list, optional): Alternative names for the test split. Defaults to ["test", "testing"].
        val_aliases (list, optional): Alternative names for the validation split.
            Defaults to ["val", "validation", "valid", "eval"].
        **kwargs: Additional arguments passed to `datasets.load_dataset`.

    Raises:
        ValueError: If `path_or_dataset` is not a valid dataset type (str, Dataset, or DatasetDict).

    Examples:
        Load a single split (train) from a dataset:
        ```python
        data_module = HFDatasetDataModule("rajpurkar/squad", split="train")
        ```

        Load multiple splits (train and validation):
        ```python
        data_module = HFDatasetDataModule("rajpurkar/squad", split=["train", "validation"])
        ```

        Use a preloaded dataset:
        ```python
        from datasets import load_dataset
        dataset = load_dataset("imdb")
        data_module = HFDatasetDataModule(dataset, split="train")
        ```

    Notes:
        - If `use_dist_sampler` is not enabled, but a distributed environment is detected,
        HFDatasetDataModule will use a distributed-sampler automatically.
        - If no collation function is provided, a default function with padding using `pad_token_id` is applied.
    """

    def __init__(
        self,
        path_or_dataset,
        split=None,
        collate_fn=None,
        num_workers=2,
        pin_memory=True,
        persistent_workers=True,
        seq_length=1024,
        micro_batch_size=2,
        pad_token_id=0,
        use_dist_sampler=False,
        train_aliases=["train", "training"],
        test_aliases=["test", "testing"],
        val_aliases=["val", "validation", "valid", "eval"],
        pad_seq_len_divisible=None,
        **kwargs,
    ) -> None:
        super().__init__()
        assert pad_token_id is not None
        # A dataset usually will have several splits (e.g. train, val, test, etc).
        # We map synonym names to canonical names (train, test, val).
        # A synonym can be a prefix/suffixed word e.g. train <> training.
        split_aliases = {
            "train": train_aliases,
            "test": test_aliases,
            "val": val_aliases,
        }

        # self.dataset_splits will hold the actual dataset for each split.
        if isinstance(path_or_dataset, str):
            logging.info("Loading HF dataset from {}, this may take a moment.".format(path_or_dataset))
            dataset = load_dataset(path_or_dataset, split=split, **kwargs)
        elif isinstance(path_or_dataset, Dataset) or isinstance(path_or_dataset, DatasetDict):
            logging.info("Using passed HF dataset {}".format(path_or_dataset))
            dataset = path_or_dataset
        else:
            raise ValueError(
                "Expected `path_or_dataset` to be str, Dataset, DatasetDict, but got {}".format(type(path_or_dataset))
            )

        self.dataset_splits = make_dataset_splits(dataset, split, split_aliases)

        if collate_fn is None:
            self._collate_fn = lambda x: self.collate_fn(
                x, pad_token_id=self.pad_token_id, pad_seq_len_divisible=pad_seq_len_divisible
            )
        else:
            self._collate_fn = collate_fn

        self.num_workers = num_workers
        self.pin_memory = pin_memory
        self.persistent_workers = persistent_workers
        self.seq_length = seq_length
        self.micro_batch_size = micro_batch_size
        self.pad_token_id = pad_token_id
        self.use_dist_sampler = use_dist_sampler
        self.pad_seq_len_divisible = pad_seq_len_divisible

    @staticmethod
    def from_dict(dataset_dict, split, **kwargs):
        """wraps Dataset's from_dict method"""
        dataset = Dataset.from_dict(dataset_dict)
        return HFDatasetDataModule(path_or_dataset=dataset, split=split, **kwargs)

    def collate_fn(self, batch, pad_token_id=0, pad_seq_len_divisible=None):
        """Default batch collator"""
        return {
            key: batchify(
                torch.LongTensor(
                    pad_within_micro(
                        extract_key_from_dicts(batch, key),
                        pad_token_id if key != 'loss_mask' else 0,
                        pad_seq_len_divisible,
                    )
                )
            )
            for key in batch[0].keys()
        }

    def _make_dataloader(self, dataset, collate_fn=None):
        """Dataloader creator"""
        assert dataset is not None
        if collate_fn is None:
            collate_fn = lambda x: self.collate_fn(
                x, pad_token_id=self.pad_token_id, pad_seq_len_divisible=self.pad_seq_len_divisible
            )

        return DataLoader(
            dataset,
            num_workers=self.num_workers,
            pin_memory=self.pin_memory,
            persistent_workers=self.persistent_workers,
            collate_fn=collate_fn,
            batch_size=self.micro_batch_size,
        )

    @property
    def train(self):
        """Returns the training partition"""
        return self.dataset_splits["train"]

    @property
    def val(self):
        """Returns the validation partition"""
        return self.dataset_splits["val"]

    @property
    def test(self):
        """Returns the test partition"""
        return self.dataset_splits["test"]

    def train_dataloader(self):
        """Returns the train dataloader"""
        return self._make_dataloader(self.train, self._collate_fn)

    def val_dataloader(self):
        """Returns the validation dataloader"""
        return self._make_dataloader(self.val, self._collate_fn)

    def test_dataloader(self):
        """Returns the test dataloader"""
        return self._make_dataloader(self.test, self._collate_fn)

    def map(self, function=None, split_names=None, **kwargs):
        """Maps a function to all/selected splits
        Additional arguments can be passed down to dataset's map via kwargs"""
        if isinstance(split_names, str):
            split_names = [split_names]
        elif isinstance(split_names, list):
            pass
        elif split_names is None:
            split_names = self.dataset_splits.keys()
        else:
            raise ValueError("split_names must None/str/list")

        for split_name in split_names:
            if self.dataset_splits[split_name] is not None:
                self.dataset_splits[split_name] = self.dataset_splits[split_name].map(function, **kwargs)


class HFDatasetDataModulePacked(HFDatasetDataModule):
    """
    Inherits HFDatasetDataModule class and overrides methods for adding packing functionality.
    Args:
        path_or_dataset (str | Dataset | DatasetDict): The dataset name from HF or a preloaded dataset.
        packed_sequence_size (int): Specifies the number of tokens to pack.
        split_across_pack [Optional(bool)]: If the last sample in a pack does not fit in ``packed_sequence_size``,
        split the sample into the next pack, or move it entirely to the beginning of the next pack.
        For pre-training, typically this is set to True for general text completion. For fine-tuning, typically this
        is set to False to avoid truncating sentences in instruct tuning. Default is False.
        max_packs (int): Maximum number of packs.
    """

    def __init__(
        self, path_or_dataset, packed_sequence_size, split_across_pack: bool = False, max_packs: int = None, **kwargs
    ):
        super().__init__(path_or_dataset, **kwargs)
        self.packed_sequence_size = packed_sequence_size
        self.split_across_pack = split_across_pack
        self.max_packs = max_packs

    def collate_fn(self, batch, pad_token_id=0, pad_seq_len_divisible=None):
        """
        Creates the attn_mask and append it to the batch as its required in case of packed sequences. Then calls
        HFDatasetDataModule's collate_fn.
        """
        # TODO @athitten There's a bug with attention-mask leading to divergence in the loss curves. Re-enable this
        # code once that is fixed.
        """
        seq_lens = [x["seq_lens"] for x in batch]
        block_mask = packed_block_causal_mask(
            seq_lens=seq_lens,
        )

        ## add block_mask to the batch
        for i, item in enumerate(batch):
            item['attention_mask'] = block_mask[i].tolist()  # Convert tensor to list for compatibility
        """
        return super().collate_fn(batch, pad_token_id, pad_seq_len_divisible)

    def _make_dataloader(self, dataset, split, collate_fn=None):
        """
        Pack the sequences in the dataset and then call HFDatasetDataModule's _make_dataloader()
        """
        assert dataset is not None
        packed_seq_helper_class = HFDatasetPackedSequenceHelper(dataset, split)
        dataset = packed_seq_helper_class.pack(self.packed_sequence_size, self.split_across_pack, self.max_packs)
        return super()._make_dataloader(dataset, collate_fn)

    def train_dataloader(self):
        """Returns the train dataloader"""
        return self._make_dataloader(self.train, "train", self._collate_fn)

    def val_dataloader(self):
        """Returns the validation dataloader"""
        return self._make_dataloader(self.val, "val", self._collate_fn)

    def test_dataloader(self):
        """Returns the test dataloader"""
        return self._make_dataloader(self.test, "test", self._collate_fn)


class HellaSwagHFDataModule(HFDatasetDataModule):
    """A data module for handling the HellaSwag dataset using HFDatasetDataModule."""

    def __init__(self, tokenizer, dataset_name="Rowan/hellaswag", *args, **kwargs):
        tokenizer.pad_token = tokenizer.eos_token
        self.pad_token_id = tokenizer.eos_id
        dataset = load_dataset(dataset_name)
        super().__init__(HellaSwagHFDataModule.preprocess_dataset(tokenizer, 7500, dataset["train"]), *args, **kwargs)

    @staticmethod
    def preprocess(text):
        """Preprocesses text data by removing unwanted characters and artifacts."""
        text = text.strip()
        # NOTE: Brackets are artifacts of the WikiHow dataset portion of HellaSwag.
        text = text.replace(" [title]", ". ")
        text = re.sub("\\[.*?\\]", "", text)
        text = text.replace("  ", " ")
        return text

    @staticmethod
    def process_doc(doc):
        """Processes a document from the HellaSwag dataset into a structured format suitable for training."""
        ctx = doc["ctx_a"] + " " + doc["ctx_b"].capitalize()
        query = HellaSwagHFDataModule.preprocess(doc["activity_label"] + ": " + ctx)
        choices = [HellaSwagHFDataModule.preprocess(ending) for ending in doc["endings"]]
        gold = int(doc["label"])
        out_doc = {
            "query": query,
            "choices": choices,
            "gold": gold,
            "text": query + " " + choices[gold],
        }
        return out_doc

    # Note: I'm training the model causally not through multiclass classification.
    @staticmethod
    def preprocess_dataset(tokenizer, max_length, dataset, seed=42):
        """Preprocesses a dataset for training a language model."""
        # Format each prompt.
        print("Preprocessing dataset...")
        dataset = dataset.map(HellaSwagHFDataModule.process_doc)

        def preprocess_batch(batch, tokenizer, max_length):
            ans = tokenizer(
                batch["text"],
                max_length=max_length,
                truncation=True,
            )
            ans["labels"] = [x[1:] + [-100] for x in ans["input_ids"]]
            return ans

        # Apply preprocessing to each batch of the dataset & and remove "conversations" and "text" fields.
        _preprocessing_function = partial(preprocess_batch, max_length=max_length, tokenizer=tokenizer)
        dataset = dataset.map(
            _preprocessing_function,
            batched=True,
        ).select_columns(["input_ids", "attention_mask", "labels"])

        # Shuffle dataset.
        dataset = dataset.shuffle(seed=seed)

        return dataset


class SquadHFDataModule(HFDatasetDataModule):
    """
    A data module for handling the SQuAD dataset using HFDatasetDataModule.

    This class is responsible for tokenizing and formatting the SQuAD dataset for training
    language models. It extends `HFDatasetDataModule` and implements a prompt-based
    formatting function suitable for causal language modeling.

    Attributes:
        tokenizer: A tokenizer instance used to convert text into token IDs.
    """

    def __init__(self, tokenizer, **kwargs):
        """
        Initializes the SquadHFDataModule.

        Args:
            tokenizer: A tokenizer instance for processing text data.
            **kwargs: Additional arguments passed to the parent class (`HFDatasetDataModule`).
        """
        super().__init__(**kwargs)
        self.tokenizer = tokenizer
        self.tokenizer.pad_token = self.tokenizer.eos_token
        self.pad_token_id = self.tokenizer.eos_id

    def formatting_prompts_func(self, example):
        """
        Formats a given example into a structured prompt for training.

        This method converts a dataset example (containing context, question, and answer)
        into a structured format, tokenizes it, and prepares input IDs and labels for
        training a language model.

        Args:
            example (dict): A dictionary containing the following keys:
                - 'context': The passage from which the question is derived.
                - 'question': The question about the passage.
                - 'answers': A dictionary with a 'text' key containing the answer(s).

        Returns:
            dict: A dictionary containing:
                - 'input_ids': Tokenized input sequence (excluding the last token).
                - 'labels': Tokenized output sequence (excluding the first token).
                - 'loss_mask': A mask indicating which tokens contribute to the loss.
        """
        formatted_text = [
            f"Context: {example['context']} Question: {example['question']} Answer:",
            f" {example['answers']['text'][0].strip()}",
        ]
        context_ids, answer_ids = list(map(self.tokenizer.text_to_ids, formatted_text))
<<<<<<< HEAD
        if len(context_ids) > 0 and context_ids[0] != self.tokenizer.bos:
            context_ids.insert(0, self.tokenizer.bos)
        if len(answer_ids) > 0 and answer_ids[-1] != self.tokenizer.eos_id:
            answer_ids.append(self.tokenizer.eos_id)
=======
        bos_id = getattr(self.tokenizer, "bos_id", None)
        eos_id = getattr(self.tokenizer, "eos_id", None)
        if len(context_ids) > 0 and bos_id is not None and context_ids[0] != bos_id:
            context_ids.insert(0, bos_id)
        if len(answer_ids) > 0 and eos_id is not None and answer_ids[-1] != eos_id:
            answer_ids.append(eos_id)
>>>>>>> 53d28d61

        return dict(
            labels=(context_ids + answer_ids)[1:],
            input_ids=(context_ids + answer_ids)[:-1],
            loss_mask=[0] * (len(context_ids) - 1) + [1] * len(answer_ids),
        )

    def setup(self, stage):
        """
        Prepares the dataset for training and applies formatting.

        Args:
            stage (str): The stage of training.
        """
        super().setup(stage)

        self.map(
            self.formatting_prompts_func,
            batched=False,
            batch_size=2,
            remove_columns=["id", "title", "context", "question", "answers"],
        )


class HFMockDataModule(pl.LightningDataModule):
    """A PyTorch Lightning DataModule for generating mock data for testing purposes."""

    def __init__(
        self,
        seq_length: int = 2048,
        vocab_size: int = 1024,
        micro_batch_size: int = 4,
        rampup_batch_size=None,
        num_train_samples: int = 10_000,
        num_val_samples: int = 10_000,
        num_test_samples: int = 10_000,
        num_workers: int = 8,
        pin_memory: bool = True,
        persistent_workers: bool = False,
        create_attention_mask: bool = False,
        vocab_file=None,
        merges_file=None,
        pad_seq_len_divisible=None,
    ):
        super().__init__()
        self.seq_length = seq_length
        self.micro_batch_size = micro_batch_size
        self.num_train_samples = num_train_samples
        self.num_val_samples = num_val_samples
        self.num_test_samples = num_test_samples
        self.num_workers = num_workers
        self.pin_memory = pin_memory
        self.persistent_workers = persistent_workers
        self.create_attention_mask = create_attention_mask
        self.collate_fn = lambda x: HFMockDataModule.collate_fn(x, pad_token_id=0)
        self.vocab_size = vocab_size
        if pad_seq_len_divisible is not None:
            self.seq_length = (seq_length + pad_seq_len_divisible - 1) // pad_seq_len_divisible * pad_seq_len_divisible

    def setup(self, stage: str = None) -> None:
        """setup"""
        self._train_ds = _MockGPTDataset(
            self.vocab_size,
            "train",
            self.num_train_samples,
            self.seq_length,
            self.create_attention_mask,
        )
        self._val_ds = _MockGPTDataset(
            self.vocab_size,
            "valid",
            self.num_val_samples,
            self.seq_length,
            self.create_attention_mask,
        )
        self._test_ds = _MockGPTDataset(
            self.vocab_size,
            "test",
            self.num_test_samples,
            self.seq_length,
            self.create_attention_mask,
        )

    def train_dataloader(self) -> DataLoader:
        """train_dataloader"""
        return self._create_dataloader(self._train_ds)

    def val_dataloader(self) -> DataLoader:
        """val_dataloader"""
        return self._create_dataloader(self._val_ds)

    def test_dataloader(self) -> DataLoader:
        """test_dataloader"""
        return self._create_dataloader(self._test_ds)

    def _create_dataloader(self, dataset) -> DataLoader:
        """creates the dataloader for given dataset"""
        return DataLoader(
            dataset,
            batch_size=self.micro_batch_size,
            num_workers=self.num_workers,
            pin_memory=self.pin_memory,
            persistent_workers=self.persistent_workers,
            collate_fn=self.collate_fn,
        )

    @staticmethod
    def collate_fn(batch, pad_token_id=0, pad_seq_len_divisible=None):
        """Default batch collator"""
        return {
            key: batchify(
                torch.LongTensor(
                    pad_within_micro(
                        extract_key_from_dicts(batch, key),
                        pad_token_id if key != 'loss_mask' else 0,
                        pad_seq_len_divisible,
                    )
                )
            )
            for key in batch[0].keys()
        }


class _MockGPTDataset(torch.utils.data.Dataset):
    """A mock dataset for generating random data for testing purposes."""

    def __init__(
        self,
        vocab_size: int,
        name: str,
        num_samples: int,
        seq_length: int,
        create_attention_mask: bool = False,
        seed: int = 42,
    ) -> None:
        super().__init__()
        self.name = name
        self.seq_length = seq_length
        self.vocab_size = vocab_size
        self.length = num_samples
        self.seed = seed
        self.create_attention_mask = create_attention_mask

        if create_attention_mask:
            self.attention_mask = np.tril(np.ones((self.seq_length, self.seq_length), dtype=np.float32))[
                np.newaxis, :
            ].tolist()

        self.loss_mask = np.ones(self.seq_length, dtype=np.float32).tolist()
        self.position_ids = np.arange(self.seq_length, dtype=np.int64).tolist()

    def __len__(self) -> int:
        return self.length

    def __getitem__(self, idx) -> Dict[str, list]:
        np_gen = np.random.default_rng(seed=(self.seed + idx))
        input_ids = np_gen.integers(self.vocab_size, size=[self.seq_length], dtype=np.int64).tolist()
        labels = np_gen.integers(self.vocab_size, size=[self.seq_length], dtype=np.int64).tolist()

        batch = {
            "input_ids": input_ids,
            "labels": labels,
            "loss_mask": self.loss_mask,
            "position_ids": self.position_ids,
        }

        if self.create_attention_mask:
            batch["attention_mask"] = self.attention_mask

        return batch<|MERGE_RESOLUTION|>--- conflicted
+++ resolved
@@ -556,19 +556,12 @@
             f" {example['answers']['text'][0].strip()}",
         ]
         context_ids, answer_ids = list(map(self.tokenizer.text_to_ids, formatted_text))
-<<<<<<< HEAD
-        if len(context_ids) > 0 and context_ids[0] != self.tokenizer.bos:
-            context_ids.insert(0, self.tokenizer.bos)
-        if len(answer_ids) > 0 and answer_ids[-1] != self.tokenizer.eos_id:
-            answer_ids.append(self.tokenizer.eos_id)
-=======
-        bos_id = getattr(self.tokenizer, "bos_id", None)
+        bos_id = getattr(self.tokenizer, "bos", None)
         eos_id = getattr(self.tokenizer, "eos_id", None)
         if len(context_ids) > 0 and bos_id is not None and context_ids[0] != bos_id:
             context_ids.insert(0, bos_id)
         if len(answer_ids) > 0 and eos_id is not None and answer_ids[-1] != eos_id:
             answer_ids.append(eos_id)
->>>>>>> 53d28d61
 
         return dict(
             labels=(context_ids + answer_ids)[1:],
