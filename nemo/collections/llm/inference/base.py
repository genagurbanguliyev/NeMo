# Copyright (c) 2024, NVIDIA CORPORATION.  All rights reserved.
#
# Licensed under the Apache License, Version 2.0 (the "License");
# you may not use this file except in compliance with the License.
# You may obtain a copy of the License at
#
#     http://www.apache.org/licenses/LICENSE-2.0
#
# Unless required by applicable law or agreed to in writing, software
# distributed under the License is distributed on an "AS IS" BASIS,
# WITHOUT WARRANTIES OR CONDITIONS OF ANY KIND, either express or implied.
# See the License for the specific language governing permissions and
# limitations under the License.
import inspect
import json
from pathlib import Path
from typing import TYPE_CHECKING, Any, Optional

import lightning.pytorch as pl
import torch.distributed
from lightning.pytorch.trainer.states import TrainerFn
from megatron.core.inference.common_inference_params import CommonInferenceParams
from megatron.core.inference.engines.mcore_engine import MCoreEngine
from megatron.core.inference.model_inference_wrappers.abstract_model_inference_wrapper import (
    AbstractModelInferenceWrapper,
)
from megatron.core.inference.text_generation_controllers.text_generation_controller import TextGenerationController
from megatron.core.transformer.enums import AttnBackend
from megatron.core.transformer.module import MegatronModule

import nemo.lightning as nl
from nemo.lightning import io
from nemo.lightning.ckpt_utils import ADAPTER_META_FILENAME, ckpt_to_context_subdir
from nemo.lightning.io.pl import ckpt_to_weights_subdir
from nemo.lightning.pytorch.callbacks import PEFT
from nemo.lightning.pytorch.strategies.megatron_strategy import MegatronStrategy
from nemo.lightning.pytorch.strategies.utils import RestoreConfig
from nemo.utils import logging

if TYPE_CHECKING:
    from nemo.collections.llm.gpt.model.base import GPTModel
    from nemo.collections.llm.t5.model.t5 import T5Model


class MCoreTokenizerWrappper:
    """
    We need this wrapper since mcore generate uses methods/properties such as
    tokenizer.detokenize, tokenizer.tokenize, tokenizer.bos, tokenizer.pad, etc. to encode and decode prompts
    """

    def __init__(self, tokenizer):
        self.tokenizer = tokenizer
        self.eod = tokenizer.eod
        self.vocab_size = tokenizer.vocab_size

    def detokenize(self, tokens, remove_special_tokens=False):
        """
        Detokenizes a list of tokens into a string.

        Args:
            tokens (list): The list of tokens to detokenize.
            remove_special_tokens (bool, optional): Whether to remove special tokens. Defaults to False.

        Returns:
            str: The detokenized string.
        """
        if 'remove_special_tokens' in inspect.signature(self.tokenizer.ids_to_text).parameters:
            return self.tokenizer.ids_to_text(tokens, remove_special_tokens)
        else:
            return self.tokenizer.ids_to_text(tokens)

    def tokenize(self, prompt):
        """
        Tokenizes a prompt into a list of tokens.

        Args:
            prompt (str): The prompt to tokenize.

        Returns:
            list: The list of tokens.
        """
        return self.tokenizer.text_to_ids(prompt)

    @property
    def additional_special_tokens_ids(self):
        """
        Gets the IDs of additional special tokens.

        Returns:
            list: The IDs of additional special tokens.
        """
        return self.tokenizer.additional_special_tokens_ids

    @property
    def bos(self):
        """
        Gets the ID of the beginning of sequence token.

        Returns:
            int: The ID of the beginning of sequence token.
        """
        return self.tokenizer.bos_id

    @property
    def pad(self):
        """
        Gets the ID of the padding token.

        Returns:
            int: The ID of the padding token.
        """
        return self.tokenizer.pad_id


# TODO: Move to lightning Fabric API.
def _setup_trainer_and_restore_model(
    path: Path, trainer: nl.Trainer, model: pl.LightningModule, tokenizer: Any = None
):
    """
    Sets up the trainer and restores the model from the given checkpoint path.

    It does the following:
    - Defines a RestoreConfig to restore only model weights
    - Disables setting up optimizers in the Trainer
    - Calls strategy.setup_environment(), model.configure_model() and strategy.setup_megatron_parallel(trainer=trainer)
    - Finally loads the model weights

    Args:
        path (Path): The path to the checkpoint file.
        trainer (nl.Trainer): The trainer object.
        model (pl.LightningModule): The model object.
        tokenizer (Any): The tokenizer object to override the tokenizer in the model.
    Returns:
        None
    """
    assert isinstance(trainer.strategy, MegatronStrategy), "Only MegatronStrategy is supported for trainer.strategy."
    assert trainer.strategy.context_parallel_size <= 1, "Context parallelism is not supported for inference."

    # [ModelOpt]: If modelopt_state exists, overwrite transformer_layer_spec to modelopt spec
    from nemo.collections.llm.modelopt import set_modelopt_spec_if_exists_in_ckpt

    set_modelopt_spec_if_exists_in_ckpt(model, path)

    if (adapter_meta_path := ckpt_to_weights_subdir(path, is_saving=False) / ADAPTER_META_FILENAME).exists():
        with open(adapter_meta_path, "r") as f:
            metadata = json.load(f)
        restore_config = RestoreConfig(
            path=metadata["model_ckpt_path"],
            load_model_state=True,
            load_optim_state=False,
        )
    else:
        restore_config = RestoreConfig(
            path=path,
            load_model_state=True,
            load_optim_state=False,
        )

    if tokenizer is not None:
        logging.info(f"Overriding model.tokenizer to: {tokenizer}")
        model.tokenizer = tokenizer

    trainer.strategy.restore_config = restore_config
    trainer.strategy._setup_optimizers = False
    trainer.ckpt_path = None
    trainer.strategy.connect(model)
    model.trainer = trainer
    if trainer.strategy.launcher is not None:
        trainer.strategy.launcher.launch(lambda: None, trainer=trainer)
    trainer.strategy.setup_environment()

    if not model.state_dict():
        model.configure_model()

    trainer.state.fn = TrainerFn.TESTING
    trainer.strategy.setup_megatron_parallel(trainer=trainer)
    trainer.strategy.trainer = trainer
    trainer.strategy.selective_restore()

    peft: Optional[PEFT] = model.model_transform
    if isinstance(peft, PEFT):
        model = peft(model)
        sharded_state_dict = MegatronModule.sharded_state_dict(model)
        adapter_sharded_state_dict = {k: v for k, v in sharded_state_dict.items() if ".adapter." in k}
        adapter_state = trainer.strategy.checkpoint_io.load_checkpoint(
            ckpt_to_weights_subdir(path, is_saving=False), sharded_state_dict=adapter_sharded_state_dict
        )
        trainer.strategy.load_model_state_dict(adapter_state, strict=False)


def setup_model_and_tokenizer(
    path: Path,
    trainer: nl.Trainer,
    params_dtype: torch.dtype = torch.bfloat16,
    inference_batch_times_seqlen_threshold: int = 1000,
<<<<<<< HEAD
    inference_max_seq_length: int = 4096,
    enable_flash_decode: bool = True,
) -> tuple[MegatronModule, MCoreTokenizerWrappper]:
=======
    inference_max_seq_length: int = 2560,
) -> tuple[AbstractModelInferenceWrapper, MCoreTokenizerWrappper]:
>>>>>>> efa58176
    """
    Sets up the model and tokenizer for inference.

    This function loads the model and tokenizer from the given checkpoint path,
    sets up the trainer, and returns the Megatron inference-wrapped model and tokenizer.

    Args:
        path (Path): The path to the checkpoint file.
        trainer (nl.Trainer): The trainer object.
        params_dtype (torch.dtype, optional): The data type of the model parameters.
            Defaults to torch.bfloat16.
        inference_batch_times_seqlen_threshold (int, optional): If batch-size times sequence-length is smaller
           than this threshold then we will not use pipelining, otherwise we will.
        inference_max_seq_length (int, optional): max_seq_length for inference. Required by MCoreEngine(>=0.12).
<<<<<<< HEAD
        Necessary for CUDA graphs. Defaults to 4096.
        enable_flash_decode (bool, optional): Whether to enable flash decode. Defaults to True.
=======
        Necessary for CUDA graphs. Defaults to 2560.

>>>>>>> efa58176
    Returns:
        tuple[AbstractModelInferenceWrapper, MCoreTokenizerWrappper]:
            A tuple containing the inference-wrapped model and Mcore wrapped tokenizer.
    """
<<<<<<< HEAD
    model: io.TrainerContext = io.load_context(path=ckpt_to_context_subdir(path), subpath="model")

    if enable_flash_decode:
        logging.info("Enabling Flash Decode for in-framework inference")
        model.config.flash_decode = True
        model.config.attention_backend = AttnBackend.flash

=======
    model: GPTModel | T5Model = io.load_context(path=ckpt_to_context_subdir(path), subpath="model")
>>>>>>> efa58176
    _setup_trainer_and_restore_model(path=path, trainer=trainer, model=model)

    inference_wrapped_model = model.get_inference_wrapper(
        params_dtype, inference_batch_times_seqlen_threshold, inference_max_seq_length
    )
    return inference_wrapped_model, MCoreTokenizerWrappper(model.tokenizer)


def generate(
    model: AbstractModelInferenceWrapper,
    tokenizer: MCoreTokenizerWrappper,
    prompts: list[str],
    encoder_prompts: Optional[list[str]] = None,
    add_BOS: bool = False,
    max_batch_size: int = 4,
    random_seed: Optional[int] = None,
    inference_params: Optional[CommonInferenceParams] = None,
) -> dict:
    """
    Runs generate on the model with the given prompts.

    This function uses the loaded model, loaded tokenizer, and prompts to generate text.
    It returns a dictionary containing the generated text.

    Args:
        model (AbstractModelInferenceWrapper): The inference-wrapped model.
        tokenizer (MCoreTokenizerWrappper): The tokenizer.
        prompts (list[str]): The list of prompts to generate text for.
        encoder_prompts (Optional[list[str]], optional): The list of encoder prompts. Defaults to None.
        add_BOS (bool, optional): Whether to add the beginning of sequence token. Defaults to False.
        max_batch_size (int, optional): The maximum batch size. Defaults to 4.
        random_seed (Optional[int], optional): The random seed. Defaults to None.
        inference_params (Optional[CommonInferenceParams], optional): The inference parameters defined in
            Mcore's CommonInferenceParams. Defaults to None.

    Returns:
        dict: A dictionary containing the generated results.
    """
    from megatron.core.inference.text_generation_controllers.encoder_decoder_text_generation_controller import (
        EncoderDecoderTextGenerationController,
    )

    if encoder_prompts is not None:
        text_generation_controller = EncoderDecoderTextGenerationController(
            inference_wrapped_model=model, tokenizer=tokenizer
        )
    else:
        text_generation_controller = TextGenerationController(inference_wrapped_model=model, tokenizer=tokenizer)
    mcore_engine = MCoreEngine(
        text_generation_controller=text_generation_controller, max_batch_size=max_batch_size, random_seed=random_seed
    )

    common_inference_params = inference_params or CommonInferenceParams(num_tokens_to_generate=512, top_k=1)

    results = mcore_engine.generate(
        prompts=prompts,
        add_BOS=add_BOS,
        encoder_prompts=encoder_prompts,
        common_inference_params=common_inference_params,
    )

    return results


def setup_mcore_engine(
    path: Path,
    trainer: nl.Trainer,
    params_dtype: torch.dtype = torch.bfloat16,
    inference_batch_times_seqlen_threshold: int = 1000,
    inference_max_seq_length: int = 4096,
    enable_flash_decode: bool = True,
    max_batch_size: int = 32,
    random_seed: Optional[int] = None,
) -> MCoreEngine:
    """
    Sets up and returns a Megatron Core Engine for text generation inference.

    Args:
        path (Path): Path to the model checkpoint
        trainer (nl.Trainer): NeMo Lightning trainer instance
        params_dtype (torch.dtype): Data type for model parameters. Defaults to torch.bfloat16
        inference_batch_times_seqlen_threshold (int): Batch size * sequence length threshold. Defaults to 1000
        inference_max_seq_length (int): Maximum sequence length for inference. Defaults to 4096
        enable_flash_decode (bool): Whether to enable flash attention decoding. Defaults to False
        enable_cuda_graphs (bool): Whether to enable CUDA graphs. Defaults to False
        max_batch_size (int): Maximum batch size for inference. Defaults to 32
        random_seed (Optional[int]): Random seed for reproducibility. Defaults to None

    Returns:
        Tuple[MCoreEngine, AbstractModelInferenceWrapper, MCoreTokenizerWrapper]:
            - Configured Megatron Core Engine instance
            - Inference-wrapped model
            - Tokenizer wrapper
    """

    model, tokenizer = setup_model_and_tokenizer(
        path,
        trainer,
        params_dtype,
        inference_batch_times_seqlen_threshold,
        inference_max_seq_length,
        enable_flash_decode,
    )
    text_generation_controller = TextGenerationController(inference_wrapped_model=model, tokenizer=tokenizer)
    mcore_engine = MCoreEngine(
        text_generation_controller=text_generation_controller, max_batch_size=max_batch_size, random_seed=random_seed
    )
    return mcore_engine, model, tokenizer<|MERGE_RESOLUTION|>--- conflicted
+++ resolved
@@ -193,14 +193,9 @@
     trainer: nl.Trainer,
     params_dtype: torch.dtype = torch.bfloat16,
     inference_batch_times_seqlen_threshold: int = 1000,
-<<<<<<< HEAD
-    inference_max_seq_length: int = 4096,
+    inference_max_seq_length: int = 2560,
     enable_flash_decode: bool = True,
-) -> tuple[MegatronModule, MCoreTokenizerWrappper]:
-=======
-    inference_max_seq_length: int = 2560,
 ) -> tuple[AbstractModelInferenceWrapper, MCoreTokenizerWrappper]:
->>>>>>> efa58176
     """
     Sets up the model and tokenizer for inference.
 
@@ -215,28 +210,19 @@
         inference_batch_times_seqlen_threshold (int, optional): If batch-size times sequence-length is smaller
            than this threshold then we will not use pipelining, otherwise we will.
         inference_max_seq_length (int, optional): max_seq_length for inference. Required by MCoreEngine(>=0.12).
-<<<<<<< HEAD
-        Necessary for CUDA graphs. Defaults to 4096.
+        Necessary for CUDA graphs. Defaults to 2560.
         enable_flash_decode (bool, optional): Whether to enable flash decode. Defaults to True.
-=======
-        Necessary for CUDA graphs. Defaults to 2560.
-
->>>>>>> efa58176
     Returns:
         tuple[AbstractModelInferenceWrapper, MCoreTokenizerWrappper]:
             A tuple containing the inference-wrapped model and Mcore wrapped tokenizer.
     """
-<<<<<<< HEAD
-    model: io.TrainerContext = io.load_context(path=ckpt_to_context_subdir(path), subpath="model")
+    model: GPTModel | T5Model = io.load_context(path=ckpt_to_context_subdir(path), subpath="model")
 
     if enable_flash_decode:
         logging.info("Enabling Flash Decode for in-framework inference")
         model.config.flash_decode = True
         model.config.attention_backend = AttnBackend.flash
-
-=======
-    model: GPTModel | T5Model = io.load_context(path=ckpt_to_context_subdir(path), subpath="model")
->>>>>>> efa58176
+        
     _setup_trainer_and_restore_model(path=path, trainer=trainer, model=model)
 
     inference_wrapped_model = model.get_inference_wrapper(
