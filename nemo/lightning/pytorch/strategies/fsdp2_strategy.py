# Copyright (c) 2024, NVIDIA CORPORATION.  All rights reserved.
#
# Licensed under the Apache License, Version 2.0 (the "License");
# you may not use this file except in compliance with the License.
# You may obtain a copy of the License at
#
#     http://www.apache.org/licenses/LICENSE-2.0
#
# Unless required by applicable law or agreed to in writing, software
# distributed under the License is distributed on an "AS IS" BASIS,
# WITHOUT WARRANTIES OR CONDITIONS OF ANY KIND, either express or implied.
# See the License for the specific language governing permissions and
# limitations under the License.

import atexit
import logging as _logging
import os
import shutil
from contextlib import contextmanager
from pathlib import Path
from typing import Any, Dict, Literal, Optional, Union

import lightning.pytorch as pl
import torch
import torch.distributed as dist
from lightning.fabric.plugins import CheckpointIO
from lightning.fabric.utilities.rank_zero import rank_zero_info
from lightning.fabric.utilities.seed import reset_seed
from lightning.pytorch.strategies.model_parallel import ModelParallelStrategy as PLModelParallelStrategy
from lightning.pytorch.trainer.states import TrainerFn
from lightning.pytorch.utilities.types import STEP_OUTPUT
from typing_extensions import override

from nemo.lightning import io
from nemo.lightning.pytorch.strategies.utils import (
    _destroy_dist_connection,
    ckpt_to_dir,
    create_checkpoint_io,
    create_context_parallel_ctx,
    fsdp2_strategy_parallelize,
    get_train_context,
)
from nemo.utils import logging
from nemo.utils.import_utils import safe_import_from

try:
    from torch.distributed.tensor._api import distribute_tensor
    from torch.distributed.tensor.placement_types import Shard
except ImportError:
    from torch.distributed._tensor.api import distribute_tensor
    from torch.distributed._tensor.placement_types import Shard

MixedPrecisionPolicy, HAS_MIXED_PRECISION_POLICY = safe_import_from(
    "torch.distributed._composable.fsdp", "MixedPrecisionPolicy"
)

<<<<<<< HEAD
CPUOffloadPolicy, HAS_CPU_OFFLOAD_POLICY = safe_import_from("torch.distributed.fsdp", "CPUOffloadPolicy")
if not HAS_CPU_OFFLOAD_POLICY:
    CPUOffloadPolicy, HAS_CPU_OFFLOAD_POLICY = safe_import_from(
        "torch.distributed._composable.fsdp", "CPUOffloadPolicy"
    )
=======
CPUOffloadPolicy, HAS_CPU_OFFLOAD_POLICY = safe_import_from(
    "torch.distributed.fsdp", "CPUOffloadPolicy", fallback_module="torch.distributed._composable.fsdp"
)
>>>>>>> 3b186749

_logger = _logging.getLogger(__name__)


class FSDP2Strategy(PLModelParallelStrategy, io.IOMixin):
    """FSDP2Strategy implementing FSDP via FSDP 2.

    Notes:
    - TP + FSDP2 is currently not supported.
    """

    def __init__(
        self,
        data_parallel_size: Union[Literal["auto"], int] = "auto",
        tensor_parallel_size: Union[Literal["auto"], int] = "auto",
        context_parallel_size: Optional[int] = 1,
        offload_policy: 'CPUOffloadPolicy' = None,
        data_sampler=None,
        checkpoint_io=None,
        mp_policy=None,
        parallelize_fn=fsdp2_strategy_parallelize,
        **kwargs,
    ):
        """Initializes the FSDP2Strategy with specified parallelization settings.

        Args:
            data_parallel_size (Union[Literal["auto"], int]): Size of data parallel. Defaults to "auto".
            tensor_parallel_size (Union[Literal["auto"], int]): Size of tensor parallel. Defaults to "auto".
            context_parallel_size (optional): Number of context-parallel groups. Defaults to 1.
            data_sampler (optional): Custom data sampler to process dataloaders.
            mp_policy (optional): Mixed precision policy for parameter and operation casting.
                Defaults to:
                ```python
                MixedPrecisionPolicy(
                    param_dtype=torch.bfloat16,
                    reduce_dtype=torch.float32,
                    output_dtype=None,
                    cast_forward_inputs=True,
                )
                ```
            parallelize_fn (callable, optional): Function for parallelizing the model. Defaults to None.
            **kwargs: Additional arguments for base class initialization.
        """
        super().__init__(data_parallel_size=data_parallel_size, tensor_parallel_size=tensor_parallel_size, **kwargs)
        self._checkpoint_io = checkpoint_io
        self.context_parallel_size = context_parallel_size
        self.data_sampler = data_sampler
        self.checkpoint = None
        self.mp_policy = mp_policy
        if self.mp_policy is None:
            assert HAS_MIXED_PRECISION_POLICY is not None, "Expected to have MixedPrecisionPolicy"
            self.mp_policy = MixedPrecisionPolicy(
                param_dtype=torch.bfloat16,
                reduce_dtype=torch.bfloat16,
                output_dtype=torch.bfloat16,
                cast_forward_inputs=True,
            )
        self.store: Optional[torch.distributed.Store] = None
        self.parallelize_fn = parallelize_fn
        self.offload_policy = offload_policy

    @property
    @override
    def lightning_restore_optimizer(self) -> bool:
        """Optim state restoration is enabled"""
        return True

    def load_optimizer_state_dict(self, checkpoint) -> None:
        """Stores a reference to the optimizer state-dict for later restoration.

        Instead of immediately restoring the optimizer's state, this method saves the checkpoint
        reference and defers the restoration until the first training step. This is necessary
        because, in NeMo 2.0, PeFT adapters are added dynamically just before the first training
        step. Attempting to restore the optimizer state-dict before the adapters are initialized
        would result in an error.

        Args:
            checkpoint (dict): A dictionary containing the trainer's checkpoint,
                            including the optimizer state-dict.
        """
        # TODO(@akoumparouli): refactor.
        self.checkpoint = checkpoint

    def _load_optimizer_state_dict(self) -> None:
        """Restores the optimizer state-dict from the stored checkpoint.

        This method applies the optimizer state stored in the checkpoint to the corresponding
        optimizers. It ensures that the optimizer states are correctly restored after the
        PeFT adapters have been added in the first training step.

        If no checkpoint is stored, the method exits without performing any restoration.

        Note: This operation runs only once, as the checkpoint reference is cleared after execution.
        """
        from torch.distributed.checkpoint.state_dict import set_optimizer_state_dict

        if self.checkpoint is None:
            for optimizer, opt_state in zip(self.optimizers, self.checkpoint["optimizer_states"]):
                set_optimizer_state_dict(
                    self.lightning_module,
                    optimizer,
                    optim_state_dict=opt_state,
                    options={},
                )
            # run this only once
            self.checkpoint = None

    @override
    def setup_environment(self) -> None:
        """setup distributed environment and device mesh"""
        from torch.distributed.device_mesh import init_device_mesh

        self.accelerator.setup_device(self.root_device)

        self._setup_distributed()
        if self._data_parallel_size == "auto":
            self._data_parallel_size = self.num_nodes
        if self._tensor_parallel_size == "auto":
            self._tensor_parallel_size = self.num_processes

        # No TP currently
        mesh_shape = []
        mesh_dim_names = []
        for dim, name in zip(
            [self._data_parallel_size, self.context_parallel_size, self._tensor_parallel_size],
            ["data_parallel", "context_parallel", "tensor_parallel_size"],
        ):
            if dim > 1:
                mesh_shape.append(dim)
                mesh_dim_names.append(name)

        self._device_mesh = init_device_mesh(
            device_type=self.root_device.type,
            mesh_shape=tuple(mesh_shape),
            mesh_dim_names=mesh_dim_names,
        )

        # create dp_with_cp mesh for loss
        dp_with_cp_mesh_dim_names = []
        if self._data_parallel_size > 1:
            dp_with_cp_mesh_dim_names.append("data_parallel")
        if self.context_parallel_size > 1:
            dp_with_cp_mesh_dim_names.append("context_parallel")
        if dp_with_cp_mesh_dim_names != []:
            self._device_mesh[tuple(dp_with_cp_mesh_dim_names)]._flatten(mesh_dim_name="dp_with_cp")

        self.lightning_module._device_mesh = self._device_mesh

    @override
    def setup(self, trainer: pl.Trainer) -> None:
        """Configures the strategy within the PyTorch Lightning trainer.

        Args:
            trainer (pl.Trainer): The PyTorch Lightning trainer instance.
        """
        self.trainer = trainer
        # connect trainer to accelerator.
        self.accelerator.setup(trainer)
        # Parallelize model
        if getattr(self, '_init_model_parallel', True):
            self.parallelize()
        # Corner case, as FSDP2 expected to be used multi-device.
        if self._data_parallel_size == 1:
            self._lightning_module = self._lightning_module.to(self.root_device)

        # setup optim
        if getattr(self, '_setup_optimizers', True) and trainer.state.fn == TrainerFn.FITTING:
            super().setup_optimizers(trainer)

    def parallelize(self):
        """Applies fully_shard on model"""
        if self.parallelize_fn is not None:
            # TODO(@akoumparouli): self.lightning_module is an nn.Module child, use it directly?
            # Apply FSDP2 and TP to the model
            self.parallelize_fn(
                self.lightning_module.model,
                device_mesh=self._device_mesh,
                mp_policy=self.mp_policy,
                offload_policy=self.offload_policy,
            )
            # Apply this only once
            self.parallelize_fn = None
        else:
            logging.warning("Called parallelize more than once.")

    @override
    def _setup_distributed(self) -> None:
        """Initializes process group for communications."""

        # Implementation from superclass copied below in order to pass the store to the process group init
        reset_seed()
        self.set_world_ranks()
        self._process_group_backend = self._get_process_group_backend()
        assert self.cluster_environment is not None
        if not torch.distributed.is_available():
            raise RuntimeError("torch.distributed is not available. Cannot initialize distributed process group")
        if torch.distributed.is_initialized():
            _logger.debug("torch.distributed is already initialized. Exiting early")
            return

        global_rank = self.cluster_environment.global_rank()
        world_size = self.cluster_environment.world_size()
        os.environ["MASTER_ADDR"] = self.cluster_environment.main_address
        os.environ["MASTER_PORT"] = str(self.cluster_environment.main_port)
        _logger.info(f"Initializing distributed: GLOBAL_RANK: {global_rank}, MEMBER: {global_rank + 1}/{world_size}")
        torch.distributed.init_process_group(
            self._process_group_backend, rank=global_rank, world_size=world_size, store=self.store
        )

        if self._process_group_backend == "nccl":
            atexit.register(_destroy_dist_connection)

        # On rank=0 let everyone know training is starting
        rank_zero_info(
            f"{'-' * 100}\n"
            f"distributed_backend={self._process_group_backend}\n"
            f"All distributed processes registered. Starting with {world_size} processes\n"
            f"{'-' * 100}\n"
        )

    def _get_loss_reduction(self, step_type: str):
        """Retrieves the loss reduction method for a given step type.

        Args:
            step_type (str): The type of step (e.g., "training", "validation").

        Returns:
            Callable: The loss reduction function, if defined; otherwise, None.
        """
        for fn_name in [f"{step_type}_loss_reduction", "loss_reduction"]:
            if hasattr(self.lightning_module, fn_name):
                return getattr(self.lightning_module, fn_name)
        return None

    def _step_proxy(self, step_type, batch, batch_idx=None):
        """Executes a training, validation, or test step and applies loss reduction if available.

        Args:
            step_type (str): The step type ("training", "validation", "test", "predict").
            batch: The input batch.
            batch_idx (optional): Index of the batch.

        Returns:
            Tuple: The computed loss and a dictionary with reduced loss metrics.
        """
        method_name = f"{step_type}_step"
        if self.model != self.lightning_module:
            loss = self._forward_redirection(self.model, self.lightning_module, method_name, batch, batch_idx)
        else:
            loss = getattr(self.lightning_module, method_name)(batch, batch_idx)

        _loss_reduction = self._get_loss_reduction(step_type)
        if _loss_reduction:
            return _loss_reduction.forward(batch, loss)
        return loss, {'avg': loss}

    @override
    def optimizer_state(self, optimizer):
        """returns the sharded optim state"""
        return optimizer.state_dict()

    @override
    def training_step(self, batch, batch_idx=None) -> STEP_OUTPUT:
        """Defines the training step, logging relevant metrics.

        Args:
            batch: The input batch.
            batch_idx (optional): The index of the batch.

        Returns:
            STEP_OUTPUT: The loss for backpropagation.
        """

        # See load_optimizer_state_dict to understand why we call this here.
        if self.checkpoint is not None:
            self._load_optimizer_state_dict()

        assert self.lightning_module is not None
        assert self.model is not None

        context_parallel = False
        if self.context_parallel_size > 1:
            context_parallel = True

        loss = self.lightning_module.training_step(batch, batch_idx, context_parallel)

        self.lightning_module.log(
            'global_step',
            self.trainer.global_step,
            prog_bar=True,
            rank_zero_only=True,
            batch_size=1,
        )

        self.lightning_module.log(
            'step',
            self.trainer.global_step,
        )

        return loss

    @override
    def validation_step(self, batch, batch_idx=None) -> Any:
        """Defines the validation step, logging validation loss.

        Args:
            batch: The input batch.
            batch_idx (optional): The index of the batch.

        Returns:
            Any: The validation loss.
        """
        assert self.lightning_module is not None
        assert self.model is not None
        with self.precision_plugin.val_step_context():
            loss, reduced = self._step_proxy("validation", batch, batch_idx)
            if reduced["avg"]:
                self.lightning_module.log('val_loss', reduced['avg'], rank_zero_only=True, batch_size=1)
            return loss

    @override
    def test_step(self, batch, batch_idx=None) -> STEP_OUTPUT:
        """Defines the test step, logging test loss.

        Args:
            batch: The input batch.
            batch_idx (optional): The index of the batch.

        Returns:
            Any: The test loss.
        """
        assert self.lightning_module is not None
        assert self.model is not None
        with self.precision_plugin.test_step_context():
            loss, reduced = self._step_proxy("test", batch, batch_idx)
            self.lightning_module.log('test_loss', reduced['avg'], rank_zero_only=True, batch_size=1)

            return loss

    @override
    def predict_step(self, batch, batch_idx=None) -> STEP_OUTPUT:
        """Runs one predict step.

        Args:
            batch (dict): the batch to use for pred.
            batch_idx (int, optional): the batch index. Defaults to None.

        Returns:
            STEP_OUTPUT: the reduced loss.
        """
        assert self.lightning_module is not None
        assert self.model is not None
        with self.precision_plugin.predict_step_context():
            loss, reduced = self._step_proxy("predict", batch, batch_idx)
            return reduced

    @contextmanager
    @override
    def tensor_init_context(self, empty_init: Optional[bool] = None):
        """Context manager used for initialization"""
        # Materializaton happens in `setup()`
        # @akoumparouli: using Parent's tensor_init_context causes mcore
        # parameters to be initialized on GPU instead of (assumed) CPU.
        yield

    @property
    @override
    def checkpoint_io(self) -> CheckpointIO:
        """CheckpointIO getter

        Returns:
            CheckpointIO: _description_
        """
        if self._checkpoint_io is None:
            self._checkpoint_io = create_checkpoint_io()

        return self._checkpoint_io

    @checkpoint_io.setter
    def checkpoint_io(self, io: CheckpointIO) -> None:
        """CheckpointIO setter

        Args:
            io (CheckpointIO): the checkpointio to use.
        """
        self._checkpoint_io = io

    @property
    def current_epoch_step(self) -> int:
        """Gets the current step within an epoch.

        Returns:
            int: The step index within the epoch.
        """
        return max(
            self.trainer.fit_loop.epoch_loop.automatic_optimization.optim_progress.optimizer.step.current.completed,
            self.trainer.fit_loop.epoch_loop.manual_optimization.optim_step_progress.current.completed,
        )

    @override
    def remove_checkpoint(self, filepath: Union[str, Path]) -> None:
        """Removes a checkpoint from the filesystem.

        Args:
            filepath (Union[str, Path]): Path to the checkpoint to be removed.
        """
        ckpt = ckpt_to_dir(filepath)
        if self.is_global_zero:
            if os.path.islink(ckpt):
                os.unlink(ckpt)
            elif os.path.exists(ckpt):
                shutil.rmtree(ckpt)

    @override
    def lightning_module_state_dict(self) -> Dict[str, Any]:
        """Collects the state dict of the model."""
        from nemo.lightning.pytorch.strategies.utils import to_cpu

        assert self.lightning_module is not None
        state_dict = self.lightning_module.state_dict()
        is_adapter_only = getattr(self._checkpoint_io, 'adapter_only', False)
        name_has_lora = lambda x: 'lora' in x.lower()

        module_names = list(state_dict.keys())
        for name in module_names:
            param = state_dict.pop(name)
            # @akoumparouli: refactor this.
            # if any key has "lora" in FQN, then it will only move lora keys to cpu, since only
            # the adapter weights are saved.
            if (is_adapter_only and name_has_lora(name)) or not is_adapter_only:
                state_dict[name] = to_cpu(param)
        dist.barrier()
        return state_dict

    @override
    def save_checkpoint(
        self, checkpoint: Dict[str, Any], filepath: Union[str, Path], storage_options: Optional[Any] = None
    ) -> None:
        """
        Unshards FSDP2 checkpoint and passes it to checkpoint_io for saving to a file.
        """

        if self.is_global_zero:
            self.checkpoint_io.save_checkpoint(checkpoint, filepath, storage_options=storage_options)

    @override
    def load_checkpoint(self, checkpoint_path: str | Path) -> Dict[str, Any]:
        """Loads checkpoint with checkpoint_io"""
        return self.checkpoint_io.load_checkpoint(checkpoint_path)

    @override
    @torch.no_grad
    def load_model_state_dict(self, ckpt, strict=False):
        """Shards a full state dict"""
        # TODO(@akoumparouli): update `placements` value once TP is enabled.
        sharded_state = {
            k: distribute_tensor(v, self.device_mesh, placements=(Shard(dim=0),))
            for k, v in ckpt['state_dict'].items()
        }
        self.lightning_module.load_state_dict(sharded_state, strict=strict)<|MERGE_RESOLUTION|>--- conflicted
+++ resolved
@@ -54,17 +54,9 @@
     "torch.distributed._composable.fsdp", "MixedPrecisionPolicy"
 )
 
-<<<<<<< HEAD
-CPUOffloadPolicy, HAS_CPU_OFFLOAD_POLICY = safe_import_from("torch.distributed.fsdp", "CPUOffloadPolicy")
-if not HAS_CPU_OFFLOAD_POLICY:
-    CPUOffloadPolicy, HAS_CPU_OFFLOAD_POLICY = safe_import_from(
-        "torch.distributed._composable.fsdp", "CPUOffloadPolicy"
-    )
-=======
 CPUOffloadPolicy, HAS_CPU_OFFLOAD_POLICY = safe_import_from(
     "torch.distributed.fsdp", "CPUOffloadPolicy", fallback_module="torch.distributed._composable.fsdp"
 )
->>>>>>> 3b186749
 
 _logger = _logging.getLogger(__name__)
 
