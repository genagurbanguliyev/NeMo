# Copyright (c) 2024, NVIDIA CORPORATION.  All rights reserved.
#
# Licensed under the Apache License, Version 2.0 (the "License");
# you may not use this file except in compliance with the License.
# You may obtain a copy of the License at
#
#     http://www.apache.org/licenses/LICENSE-2.0
#
# Unless required by applicable law or agreed to in writing, software
# distributed under the License is distributed on an "AS IS" BASIS,
# WITHOUT WARRANTIES OR CONDITIONS OF ANY KIND, either express or implied.
# See the License for the specific language governing permissions and
# limitations under the License.


from nemo.lightning.io.artifact import DirOrStringArtifact, FileArtifact
from nemo.lightning.io.mixin import track_io

# Registers all required classes with track_io functionality
try:
    # Track HF tokenizers
    from transformers import AutoTokenizer as HfAutoTokenizer
    from transformers.models.llama.tokenization_llama import LlamaTokenizer
    from transformers.models.llama.tokenization_llama_fast import LlamaTokenizerFast

    for cls in [HfAutoTokenizer, LlamaTokenizer, LlamaTokenizerFast]:
        track_io(
            cls,
            artifacts=[
                FileArtifact(attr_name, required=False)
                for attr_name in ['vocab_file', 'merges_file', 'tokenizer_file', 'name_or_path']
            ],
        )

    from nemo.collections.common.tokenizers import AutoTokenizer

    track_io(
        AutoTokenizer,
        artifacts=[
            FileArtifact("vocab_file", required=False),
            FileArtifact("merges_file", required=False),
            DirOrStringArtifact("pretrained_model_name", required=False),
        ],
    )
except ImportError:
    # HF tokenizers are not available, no need to track them
    pass


try:
<<<<<<< HEAD
    from nemo.collections.common.tokenizers import ByteLevelTokenizer, SentencePieceTokenizer
=======
    from nemo.collections.common.tokenizers import SentencePieceTokenizer
    from nemo.collections.common.tokenizers import ByteLevelTokenizer
>>>>>>> 912172ab

    track_io(SentencePieceTokenizer, artifacts=[FileArtifact("model_path")])
    track_io(ByteLevelTokenizer, artifacts=[FileArtifact("model_path")])
except ImportError:
    # SentencePieceTokenizer is not available, no need to track it
    pass<|MERGE_RESOLUTION|>--- conflicted
+++ resolved
@@ -48,12 +48,10 @@
 
 
 try:
-<<<<<<< HEAD
-    from nemo.collections.common.tokenizers import ByteLevelTokenizer, SentencePieceTokenizer
-=======
+
     from nemo.collections.common.tokenizers import SentencePieceTokenizer
     from nemo.collections.common.tokenizers import ByteLevelTokenizer
->>>>>>> 912172ab
+
 
     track_io(SentencePieceTokenizer, artifacts=[FileArtifact("model_path")])
     track_io(ByteLevelTokenizer, artifacts=[FileArtifact("model_path")])
