--- conflicted
+++ resolved
@@ -227,14 +227,11 @@
         from nemo.lightning.io.api import load_context
 
         model = load_context(path, subpath="model")
-<<<<<<< HEAD
-=======
         is_peft_ckpt = model.model_transform is not None
         callbacks = []
         if is_peft_ckpt:
             callbacks.append(model.model_transform)
 
->>>>>>> 8fe6533f
         _trainer = trainer or Trainer(
             devices=1,
             accelerator="cpu" if cpu else "gpu",
