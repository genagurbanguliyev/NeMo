--- conflicted
+++ resolved
@@ -1721,14 +1721,16 @@
     if: contains(fromJSON(needs.pre-flight.outputs.test_to_run), 'L2_NeMo_2_VLLM_EXPORT')
     with:
       RUNNER: self-hosted-azure
-<<<<<<< HEAD
-      SCRIPT: |-
-        RUN_ID=${{ github.run_id }} bash tests/functional_tests/L2_NeMo_2_VLLM_EXPORT.sh
-      AFTER_SCRIPT: |
-        rm -rf /tmp/llama_head64
-        rm -rf /tmp/nemo2_ckpt
-        rm -rf /tmp/vllm_from_nemo2
-
+      SCRIPT: L2_NeMo_2_VLLM_EXPORT
+
+  L2_NeMo_2_EVAL:
+    needs: [pre-flight, cicd-test-container-build]
+    uses: ./.github/workflows/_test_template.yml
+    if: contains(fromJSON(needs.pre-flight.outputs.test_to_run), 'L2_NeMo_2_EVAL')
+    with:
+      RUNNER: self-hosted-azure-gpus-1
+      SCRIPT: L2_NeMo_2_EVAL
+      
   L2_ONNX_TRT_LLM_Embedding_Export:
     needs: [ pre-flight, cicd-test-container-build ]
     uses: ./.github/workflows/_test_template.yml
@@ -1737,20 +1739,8 @@
       RUNNER: self-hosted-azure
       SCRIPT: |
         python tests/export/test_export_onnx.py --hf_model_path /home/TestData/llm/models/llama-3.2-nv-embedqa-1b-v2 
-
       AFTER_SCRIPT: |
         rm -rf /tmp/onnx_model /tmp/trt_model
-=======
-      SCRIPT: L2_NeMo_2_VLLM_EXPORT
->>>>>>> 384ff022
-
-  L2_NeMo_2_EVAL:
-    needs: [pre-flight, cicd-test-container-build]
-    uses: ./.github/workflows/_test_template.yml
-    if: contains(fromJSON(needs.pre-flight.outputs.test_to_run), 'L2_NeMo_2_EVAL')
-    with:
-      RUNNER: self-hosted-azure-gpus-1
-      SCRIPT: L2_NeMo_2_EVAL
 
   L2_NeMo_2_Auto_Configurator_llama_TP1_PP1_MBS124:
     needs: [pre-flight, cicd-test-container-build]
